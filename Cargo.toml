[workspace]
resolver = "2"
<<<<<<< HEAD

=======
>>>>>>> ca9642d8
members = [
    "afl-fuzz-clone",
    "dump-corpus",
    "zafl_constants",
    "dump-queue-stats",
]

[profile.release]
lto = true
codegen-units = 1
opt-level = 3
debug = true<|MERGE_RESOLUTION|>--- conflicted
+++ resolved
@@ -1,14 +1,12 @@
 [workspace]
 resolver = "2"
-<<<<<<< HEAD
 
-=======
->>>>>>> ca9642d8
 members = [
     "afl-fuzz-clone",
     "dump-corpus",
     "zafl_constants",
     "dump-queue-stats",
+    "storfuzz-fuzzbench",
 ]
 
 [profile.release]
