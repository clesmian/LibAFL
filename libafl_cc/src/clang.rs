//! LLVM compiler Wrapper from `LibAFL`

use std::{
    convert::Into,
    env,
    path::{Path, PathBuf},
    str::FromStr,
    string::String,
    vec::Vec,
};

use crate::{CompilerWrapper, Error, ToolWrapper, LIB_EXT, LIB_PREFIX};

/// The `OUT_DIR` for `LLVM` compiler passes
pub const OUT_DIR: &str = env!("OUT_DIR");

fn dll_extension<'a>() -> &'a str {
    if cfg!(target_os = "windows") {
        "dll"
    } else if cfg!(target_vendor = "apple") {
        "dylib"
    } else {
        "so"
    }
}

include!(concat!(env!("OUT_DIR"), "/clang_constants.rs"));

/// The supported LLVM passes
#[allow(clippy::upper_case_acronyms)]
#[derive(Debug, Clone, Copy, PartialEq, Eq)]
pub enum LLVMPasses {
    //CmpLogIns,
    /// The CmpLog pass
    CmpLogRtn,
    /// The AFL coverage pass
    AFLCoverage,
    /// The Autotoken pass
    AutoTokens,
    /// The Coverage Accouting (BB metric) pass
    CoverageAccounting,
    /// The dump cfg pass
    DumpCfg,
    #[cfg(unix)]
    /// The CmpLog Instruction pass
    CmpLogInstructions,
<<<<<<< HEAD
    #[cfg(unix)]
    /// The CmpLog Switch pass
    CmpLogSwitches,
    /// The StorFuzz pass
    StorFuzzCoverage,
=======
>>>>>>> 5151f1e3
}

impl LLVMPasses {
    /// Gets the path of the LLVM pass
    #[must_use]
    pub fn path(&self) -> PathBuf {
        match self {
            LLVMPasses::CmpLogRtn => PathBuf::from(env!("OUT_DIR"))
                .join(format!("cmplog-routines-pass.{}", dll_extension())),
            LLVMPasses::AFLCoverage => PathBuf::from(env!("OUT_DIR"))
                .join(format!("afl-coverage-pass.{}", dll_extension())),
            LLVMPasses::StorFuzzCoverage => PathBuf::from(env!("OUT_DIR"))
                .join(format!("storfuzz-coverage-pass.{}", dll_extension())),
            LLVMPasses::AutoTokens => {
                PathBuf::from(env!("OUT_DIR")).join(format!("autotokens-pass.{}", dll_extension()))
            }
            LLVMPasses::CoverageAccounting => PathBuf::from(env!("OUT_DIR"))
                .join(format!("coverage-accounting-pass.{}", dll_extension())),
            LLVMPasses::DumpCfg => {
                PathBuf::from(env!("OUT_DIR")).join(format!("dump-cfg-pass.{}", dll_extension()))
            }
            #[cfg(unix)]
            LLVMPasses::CmpLogInstructions => PathBuf::from(env!("OUT_DIR"))
                .join(format!("cmplog-instructions-pass.{}", dll_extension())),
        }
    }
}

/// Wrap Clang
#[allow(clippy::struct_excessive_bools)]
#[derive(Debug)]
pub struct ClangWrapper {
    is_silent: bool,
    optimize: bool,
    wrapped_cc: String,
    wrapped_cxx: String,

    name: String,
    is_cpp: bool,
    is_asm: bool,
    linking: bool,
    shared: bool,
    x_set: bool,
    bit_mode: u32,
    need_libafl_arg: bool,
    has_libafl_arg: bool,
    use_new_pm: bool,

    output: Option<PathBuf>,
    configurations: Vec<crate::Configuration>,
    ignoring_configurations: bool,
    parse_args_called: bool,
    base_args: Vec<String>,
    cc_args: Vec<String>,
    link_args: Vec<String>,
    passes: Vec<LLVMPasses>,
    passes_args: Vec<String>,
    passes_linking_args: Vec<String>,
}

#[allow(clippy::match_same_arms)] // for the linking = false wip for "shared"
impl ToolWrapper for ClangWrapper {
    #[allow(clippy::too_many_lines)]
    fn parse_args<S>(&mut self, args: &[S]) -> Result<&'_ mut Self, Error>
    where
        S: AsRef<str>,
    {
        let mut new_args: Vec<String> = vec![];
        if args.is_empty() {
            return Err(Error::InvalidArguments(
                "The number of arguments cannot be 0".to_string(),
            ));
        }

        if self.parse_args_called {
            return Err(Error::Unknown(
                "ToolWrapper::parse_args cannot be called twice on the same instance".to_string(),
            ));
        }
        self.parse_args_called = true;

        if args.len() == 1 {
            return Err(Error::InvalidArguments(
                "LibAFL Tool wrapper - no commands specified. Use me as compiler.".to_string(),
            ));
        }

        self.name = args[0].as_ref().to_string();
        // Detect C++ compiler looking at the wrapper name
        self.is_cpp = if cfg!(windows) {
            self.is_cpp || self.name.ends_with("++.exe")
        } else {
            self.is_cpp || self.name.ends_with("++")
        };

        // Sancov flag
        // new_args.push("-fsanitize-coverage=trace-pc-guard".into());

        let mut linking = true;
        let mut shared = false;

        let mut suppress_linking = 0;
        let mut i = 1;
        while i < args.len() {
            let arg_as_path = std::path::Path::new(args[i].as_ref());

            if arg_as_path
                .extension()
                .map_or(false, |ext| ext.eq_ignore_ascii_case("s"))
            {
                self.is_asm = true;
            }

            match args[i].as_ref() {
                "--libafl-no-link" => {
                    suppress_linking += 1;
                    self.has_libafl_arg = true;
                    i += 1;
                    continue;
                }
                "--libafl" => {
                    suppress_linking += 1337;
                    self.has_libafl_arg = true;
                    i += 1;
                    continue;
                }
                "-fsanitize=fuzzer-no-link" => {
                    suppress_linking += 1;
                    self.has_libafl_arg = true;
                    i += 1;
                    continue;
                }
                "-fsanitize=fuzzer" => {
                    suppress_linking += 1337;
                    self.has_libafl_arg = true;
                    i += 1;
                    continue;
                }
                "-Wl,-z,defs" | "-Wl,--no-undefined" | "--no-undefined" => {
                    i += 1;
                    continue;
                }
                "-z" | "-Wl,-z" => {
                    if i + 1 < args.len()
                        && (args[i + 1].as_ref() == "defs" || args[i + 1].as_ref() == "-Wl,defs")
                    {
                        i += 2;
                        continue;
                    }
                }
                "--libafl-ignore-configurations" | "-print-prog-name=ld" => {
                    self.ignoring_configurations = true;
                    i += 1;
                    continue;
                }
                "--libafl-configurations" => {
                    if i + 1 < args.len() {
                        self.configurations.extend(
                            args[i + 1]
                                .as_ref()
                                .split(',')
                                .map(|x| crate::Configuration::from_str(x).unwrap()),
                        );
                        i += 2;
                        continue;
                    }
                }
                "-o" => {
                    if i + 1 < args.len() {
                        self.output = Some(PathBuf::from(args[i + 1].as_ref()));
                        i += 2;
                        continue;
                    }
                }
                "-x" => self.x_set = true,
                "-m32" => self.bit_mode = 32,
                "-m64" => self.bit_mode = 64,
                "-c" | "-S" | "-E" => linking = false,
                "-shared" => {
                    linking = false;
                    shared = true;
                } // TODO dynamic list?
                _ => (),
            };
            new_args.push(args[i].as_ref().to_string());
            i += 1;
        }
        if linking
            && (suppress_linking > 0 || (self.has_libafl_arg && suppress_linking == 0))
            && suppress_linking < 1337
        {
            linking = false;
            new_args.push(
                PathBuf::from(env!("OUT_DIR"))
                    .join(format!("{LIB_PREFIX}no-link-rt.{LIB_EXT}"))
                    .into_os_string()
                    .into_string()
                    .unwrap(),
            );
        }

        self.linking = linking;
        self.shared = shared;

        new_args.push("-g".into());
        if self.optimize {
            new_args.push("-O3".into());
            new_args.push("-funroll-loops".into());
        }

        // Fuzzing define common among tools
        new_args.push("-DFUZZING_BUILD_MODE_UNSAFE_FOR_PRODUCTION=1".into());

        // Libraries needed by libafl on Windows
        #[cfg(windows)]
        if linking {
            new_args.push("-lws2_32".into());
            new_args.push("-lBcrypt".into());
            new_args.push("-lAdvapi32".into());
        }
        // required by timer API (timer_create, timer_settime)
        #[cfg(target_os = "linux")]
        if linking {
            new_args.push("-lrt".into());
        }
        // MacOS has odd linker behavior sometimes
        #[cfg(target_vendor = "apple")]
        if linking || shared {
            new_args.push("-undefined".into());
            new_args.push("dynamic_lookup".into());
        }

        self.base_args.extend(new_args);
        Ok(self)
    }

    fn add_arg<S>(&mut self, arg: S) -> &'_ mut Self
    where
        S: AsRef<str>,
    {
        self.base_args.push(arg.as_ref().to_string());
        self
    }

    fn add_configuration(&mut self, configuration: crate::Configuration) -> &'_ mut Self {
        self.configurations.push(configuration);
        self
    }

    fn configurations(&self) -> Result<Vec<crate::Configuration>, Error> {
        let mut configs = self.configurations.clone();
        configs.reverse();
        Ok(configs)
    }

    fn ignore_configurations(&self) -> Result<bool, Error> {
        Ok(self.ignoring_configurations)
    }

    fn command(&mut self) -> Result<Vec<String>, Error> {
        self.command_for_configuration(crate::Configuration::Default)
    }

    #[allow(clippy::too_many_lines)]
    fn command_for_configuration(
        &mut self,
        configuration: crate::Configuration,
    ) -> Result<Vec<String>, Error> {
        let mut args = vec![];
        let mut use_pass = false;

        if self.is_cpp {
            args.push(self.wrapped_cxx.clone());
        } else {
            args.push(self.wrapped_cc.clone());
        }

        let base_args = self
            .base_args
            .iter()
            .map(|r| {
                let arg_as_path = std::path::PathBuf::from(r);
                if r.ends_with('.') {
                    r.to_string()
                } else {
                    if let Some(extension) = arg_as_path.extension() {
                        let extension = extension.to_str().unwrap();
                        let extension_lowercase = extension.to_lowercase();
                        match &extension_lowercase[..] {
                            "a" | "la" | "pch" => configuration.replace_extension(&arg_as_path),
                            _ => arg_as_path,
                        }
                    } else {
                        arg_as_path
                    }
                    .into_os_string()
                    .into_string()
                    .unwrap()
                }
            })
            .collect::<Vec<_>>();

        if let crate::Configuration::Default = configuration {
            if let Some(output) = self.output.clone() {
                let output = configuration.replace_extension(&output);
                let new_filename = output.into_os_string().into_string().unwrap();
                args.push("-o".to_string());
                args.push(new_filename);
            }
        } else if let Some(output) = self.output.clone() {
            let output = configuration.replace_extension(&output);
            let new_filename = output.into_os_string().into_string().unwrap();
            args.push("-o".to_string());
            args.push(new_filename);
        } else {
            // No output specified, we need to rewrite the single .c file's name into a -o
            // argument.
            for arg in &base_args {
                let arg_as_path = std::path::PathBuf::from(arg);
                if !arg.ends_with('.') && !arg.starts_with('-') {
                    if let Some(extension) = arg_as_path.extension() {
                        let extension = extension.to_str().unwrap();
                        let extension_lowercase = extension.to_lowercase();
                        match &extension_lowercase[..] {
                            "c" | "cc" | "cxx" | "cpp" => {
                                args.push("-o".to_string());
                                args.push(if self.linking {
                                    configuration
                                        .replace_extension(&std::path::PathBuf::from("a.out"))
                                        .into_os_string()
                                        .into_string()
                                        .unwrap()
                                } else {
                                    let mut result = configuration.replace_extension(&arg_as_path);
                                    result.set_extension("o");
                                    result.into_os_string().into_string().unwrap()
                                });
                                break;
                            }
                            _ => {}
                        }
                    }
                }
            }
        }

        args.extend_from_slice(base_args.as_slice());

        args.extend_from_slice(&configuration.to_flags()?);

        if self.need_libafl_arg && !self.has_libafl_arg {
            return Ok(args);
        }

        if !self.passes.is_empty() {
            if self.use_new_pm {
                if let Some(ver) = LIBAFL_CC_LLVM_VERSION {
                    if ver < 16 {
                        args.push("-fexperimental-new-pass-manager".into());
                    }
                }
            } else {
                args.push("-flegacy-pass-manager".into());
            }
        }
        for pass in &self.passes {
            use_pass = true;
            if self.use_new_pm {
                // https://github.com/llvm/llvm-project/issues/56137
                // Need this -Xclang -load -Xclang -<pass>.so thing even with the new PM
                // to pass the arguments to LLVM Passes
                args.push("-Xclang".into());
                args.push("-load".into());
                args.push("-Xclang".into());
                args.push(pass.path().into_os_string().into_string().unwrap());
                args.push("-Xclang".into());
                args.push(format!(
                    "-fpass-plugin={}",
                    pass.path().into_os_string().into_string().unwrap()
                ));
            } else {
                args.push("-Xclang".into());
                args.push("-load".into());
                args.push("-Xclang".into());
                args.push(pass.path().into_os_string().into_string().unwrap());
            }
        }
        if !self.is_asm && !self.passes.is_empty() {
            for passes_arg in &self.passes_args {
                args.push("-mllvm".into());
                args.push(passes_arg.into());
            }
        }
        if self.linking {
            if self.x_set {
                args.push("-x".into());
                args.push("none".into());
            }

            args.extend_from_slice(self.link_args.as_slice());

            if use_pass {
                args.extend_from_slice(self.passes_linking_args.as_slice());
            }

            if cfg!(unix) {
                args.push("-pthread".into());
                args.push("-ldl".into());
                args.push("-lm".into());
            }
        } else {
            args.extend_from_slice(self.cc_args.as_slice());
        }

        Ok(args)
    }

    fn is_linking(&self) -> bool {
        self.linking
    }

    fn filter(&self, args: &mut Vec<String>) {
        let blocklist = ["-Werror=unused-command-line-argument", "-Werror"];
        for item in blocklist {
            args.retain(|x| x.clone() != item);
        }
    }

    fn silence(&mut self, value: bool) -> &'_ mut Self {
        self.is_silent = value;
        self
    }

    fn is_silent(&self) -> bool {
        self.is_silent
    }
}

impl CompilerWrapper for ClangWrapper {
    fn add_cc_arg<S>(&mut self, arg: S) -> &'_ mut Self
    where
        S: AsRef<str>,
    {
        self.cc_args.push(arg.as_ref().to_string());
        self
    }

    fn add_link_arg<S>(&mut self, arg: S) -> &'_ mut Self
    where
        S: AsRef<str>,
    {
        self.link_args.push(arg.as_ref().to_string());
        self
    }

    fn link_staticlib<S>(&mut self, dir: &Path, name: S) -> &'_ mut Self
    where
        S: AsRef<str>,
    {
        let lib_file = dir
            .join(format!("{LIB_PREFIX}{}.{LIB_EXT}", name.as_ref()))
            .into_os_string()
            .into_string()
            .unwrap();

        if cfg!(unix) {
            if cfg!(target_vendor = "apple") {
                // Same as --whole-archive on linux
                // Without this option, the linker picks the first symbols it finds and does not care if it's a weak or a strong symbol
                // See: <https://stackoverflow.com/questions/13089166/how-to-make-gcc-link-strong-symbol-in-static-library-to-overwrite-weak-symbol>
                self.add_link_arg("-Wl,-force_load").add_link_arg(lib_file)
            } else {
                self.add_link_arg("-Wl,--whole-archive")
                    .add_link_arg(lib_file)
                    .add_link_arg("-Wl,--no-whole-archive")
            }
        } else {
            self.add_link_arg(format!("-Wl,-wholearchive:{lib_file}"))
        }
    }
}
impl Default for ClangWrapper {
    /// Create a new Clang Wrapper
    #[must_use]
    fn default() -> Self {
        Self::new()
    }
}

impl ClangWrapper {
    /// Create a new Clang Wrapper
    #[must_use]
    pub fn new() -> Self {
        #[cfg(unix)]
        let use_new_pm = match LIBAFL_CC_LLVM_VERSION {
            Some(ver) => ver >= 14,
            None => false,
        };
        #[cfg(not(unix))]
        let use_new_pm = false;

        Self {
            optimize: true,
            wrapped_cc: CLANG_PATH.into(),
            wrapped_cxx: CLANGXX_PATH.into(),
            name: String::new(),
            is_cpp: false,
            is_asm: false,
            linking: false,
            shared: false,
            x_set: false,
            bit_mode: 0,
            need_libafl_arg: false,
            has_libafl_arg: false,
            use_new_pm,
            output: None,
            configurations: vec![crate::Configuration::Default],
            ignoring_configurations: false,
            parse_args_called: false,
            base_args: vec![],
            cc_args: vec![],
            link_args: vec![],
            passes: vec![],
            passes_args: vec![],
            passes_linking_args: vec![],
            is_silent: false,
        }
    }

    /// Sets the wrapped `cc` compiler
    pub fn wrapped_cc(&mut self, cc: String) -> &'_ mut Self {
        self.wrapped_cc = cc;
        self
    }

    /// Sets the wrapped `cxx` compiler
    pub fn wrapped_cxx(&mut self, cxx: String) -> &'_ mut Self {
        self.wrapped_cxx = cxx;
        self
    }

    /// Disable optimizations, call this before calling `parse_args`
    pub fn dont_optimize(&mut self) -> &'_ mut Self {
        self.optimize = false;
        self
    }

    /// Set cpp mode, call this before calling `parse_args`
    pub fn cpp(&mut self, value: bool) -> &'_ mut Self {
        self.is_cpp = value;
        self
    }

    /// Add LLVM pass
    pub fn add_pass(&mut self, pass: LLVMPasses) -> &'_ mut Self {
        self.passes.push(pass);
        self
    }

    /// Add LLVM pass arguments
    pub fn add_passes_arg<S>(&mut self, arg: S) -> &'_ mut Self
    where
        S: AsRef<str>,
    {
        self.passes_args.push(arg.as_ref().to_string());
        self
    }

    /// Add arguments for LLVM passes during linking. For example, ngram needs -lm
    pub fn add_passes_linking_arg<S>(&mut self, arg: S) -> &'_ mut Self
    where
        S: AsRef<str>,
    {
        self.passes_linking_args.push(arg.as_ref().to_string());
        self
    }

    /// Set if linking
    pub fn linking(&mut self, value: bool) -> &'_ mut Self {
        self.linking = value;
        self
    }

    /// Set if it needs the --libafl arg to add the custom arguments to clang
    pub fn need_libafl_arg(&mut self, value: bool) -> &'_ mut Self {
        self.need_libafl_arg = value;
        self
    }

    /// Set if use new llvm pass manager.
    pub fn use_new_pm(&mut self, value: bool) -> &'_ mut Self {
        self.use_new_pm = value;
        self
    }
}

#[cfg(test)]
mod tests {
    use crate::{ClangWrapper, ToolWrapper};

    #[test]
    #[cfg_attr(miri, ignore)]
    fn test_clang_version() {
        if let Err(res) = ClangWrapper::new()
            .parse_args(&["my-clang", "-v"])
            .unwrap()
            .run()
        {
            println!("Ignored error {res:?} - clang is probably not installed.");
        }
    }
}<|MERGE_RESOLUTION|>--- conflicted
+++ resolved
@@ -44,14 +44,8 @@
     #[cfg(unix)]
     /// The CmpLog Instruction pass
     CmpLogInstructions,
-<<<<<<< HEAD
-    #[cfg(unix)]
-    /// The CmpLog Switch pass
-    CmpLogSwitches,
     /// The StorFuzz pass
     StorFuzzCoverage,
-=======
->>>>>>> 5151f1e3
 }
 
 impl LLVMPasses {
