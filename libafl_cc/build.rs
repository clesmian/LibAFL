--- conflicted
+++ resolved
@@ -426,11 +426,7 @@
 
     for pass in &[
         "cmplog-routines-pass.cc",
-<<<<<<< HEAD
-        "afl-coverage-pass.cc",
         "storfuzz-coverage-pass.cc",
-=======
->>>>>>> 50843b19
         "autotokens-pass.cc",
         "coverage-accounting-pass.cc",
         "cmplog-instructions-pass.cc",
