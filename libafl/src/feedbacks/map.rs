--- conflicted
+++ resolved
@@ -396,15 +396,9 @@
 where
     N: IsNovel<T>,
     O: MapObserver<Entry = T> + for<'it> AsIter<'it, Item = T>,
-<<<<<<< HEAD
-    R: Reducer<T> + Debug,
-    S: UsesInput + HasClientPerfMonitor + HasNamedMetadata + Debug,
-    T: Default + Copy + Serialize + for<'de> Deserialize<'de> + PartialEq + Debug + 'static + PrimInt,
-=======
     R: Reducer<T>,
     S: State + HasNamedMetadata,
-    T: Default + Copy + Serialize + for<'de> Deserialize<'de> + PartialEq + Debug + 'static,
->>>>>>> 57a64e80
+    T: Default + Copy + Serialize + for<'de> Deserialize<'de> + PartialEq + Debug + 'static + PrimInt,
 {
     fn init_state(&mut self, state: &mut S) -> Result<(), Error> {
         // Initialize `MapFeedbackMetadata` with an empty vector and add it to the state.
@@ -863,21 +857,12 @@
                 state,
                 Event::UpdateUserStats {
                     name: self.stats_name.to_string(),
-<<<<<<< HEAD
-                    value: UserStats::Ratio(
-                        filled ,
-                        len as u64,
-=======
                     value: UserStats::new(
                         UserStatsValue::Ratio(
-                            self.novelties
-                                .as_ref()
-                                .map_or(filled, |novelties| filled + novelties.len())
-                                as u64,
+                            filled ,
                             len as u64,
                         ),
                         AggregatorOps::Avg,
->>>>>>> 57a64e80
                     ),
                     phantom: PhantomData,
                 },
