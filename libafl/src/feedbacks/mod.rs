//! The feedbacks reduce observer state after each run to a single `is_interesting`-value.
//! If a testcase is interesting, it may be added to a Corpus.
//!

// TODO: make S of Feedback<S> an associated type when specialisation + AT is stable

pub mod map;
pub use map::*;

pub mod differential;
pub use differential::DiffFeedback;
#[cfg(feature = "std")]
pub mod concolic;
#[cfg(feature = "std")]
pub use concolic::ConcolicFeedback;

#[cfg(feature = "std")]
pub mod new_hash_feedback;
#[cfg(feature = "std")]
pub use new_hash_feedback::NewHashFeedback;
#[cfg(feature = "std")]
pub use new_hash_feedback::NewHashFeedbackMetadata;

#[cfg(feature = "nautilus")]
pub mod nautilus;
use alloc::string::{String, ToString};
use core::{
    fmt::{self, Debug, Formatter},
    marker::PhantomData,
};

use libafl_bolts::Named;
#[cfg(feature = "nautilus")]
pub use nautilus::*;
use serde::{Deserialize, Serialize};

use crate::{
    corpus::Testcase,
    events::EventFirer,
    executors::ExitKind,
    observers::{ListObserver, ObserversTuple, TimeObserver},
<<<<<<< HEAD
    state::{HasClientPerfMonitor, HasMetadata},
=======
    state::State,
>>>>>>> 57a64e80
    Error,
};

/// Feedbacks evaluate the observers.
/// Basically, they reduce the information provided by an observer to a value,
/// indicating the "interestingness" of the last run.
pub trait Feedback<S>: Named
where
    S: State,
{
    /// Initializes the feedback state.
    /// This method is called after that the `State` is created.
    fn init_state(&mut self, _state: &mut S) -> Result<(), Error> {
        Ok(())
    }

    /// `is_interesting ` return if an input is worth the addition to the corpus
    #[allow(clippy::wrong_self_convention)]
    fn is_interesting<EM, OT>(
        &mut self,
        state: &mut S,
        manager: &mut EM,
        input: &S::Input,
        observers: &OT,
        exit_kind: &ExitKind,
    ) -> Result<bool, Error>
    where
        EM: EventFirer<State = S>,
        OT: ObserversTuple<S>;

    /// Returns if the result of a run is interesting and the value input should be stored in a corpus.
    /// It also keeps track of introspection stats.
    #[cfg(feature = "introspection")]
    #[allow(clippy::too_many_arguments)]
    #[allow(clippy::wrong_self_convention)]
    fn is_interesting_introspection<EM, OT>(
        &mut self,
        state: &mut S,
        manager: &mut EM,
        input: &S::Input,
        observers: &OT,
        exit_kind: &ExitKind,
    ) -> Result<bool, Error>
    where
        EM: EventFirer<State = S>,
        OT: ObserversTuple<S>,
    {
        // Start a timer for this feedback
        let start_time = libafl_bolts::cpu::read_time_counter();

        // Execute this feedback
        let ret = self.is_interesting(state, manager, input, observers, exit_kind);

        // Get the elapsed time for checking this feedback
        let elapsed = libafl_bolts::cpu::read_time_counter() - start_time;

        // Add this stat to the feedback metrics
        state
            .introspection_monitor_mut()
            .update_feedback(self.name(), elapsed);

        ret
    }

    /// Append to the testcase the generated metadata in case of a new corpus item
    #[inline]
    #[allow(unused_variables)]
    fn append_metadata<OT>(
        &mut self,
        state: &mut S,
        observers: &OT,
        testcase: &mut Testcase<S::Input>,
    ) -> Result<(), Error>
    where
        OT: ObserversTuple<S>,
    {
        Ok(())
    }

    /// Discard the stored metadata in case that the testcase is not added to the corpus
    #[inline]
    fn discard_metadata(&mut self, _state: &mut S, _input: &S::Input) -> Result<(), Error> {
        Ok(())
    }
}

/// Has an associated observer name (mostly used to retrieve the observer with `MatchName` from an `ObserverTuple`)
pub trait HasObserverName {
    /// The name associated with the observer
    fn observer_name(&self) -> &str;
}

/// A combined feedback consisting of multiple [`Feedback`]s
#[derive(Debug)]
pub struct CombinedFeedback<A, B, FL, S>
where
    A: Feedback<S>,
    B: Feedback<S>,
    FL: FeedbackLogic<A, B, S>,
    S: State,
{
    /// First [`Feedback`]
    pub first: A,
    /// Second [`Feedback`]
    pub second: B,
    name: String,
    phantom: PhantomData<(S, FL)>,
}

impl<A, B, FL, S> Named for CombinedFeedback<A, B, FL, S>
where
    A: Feedback<S>,
    B: Feedback<S>,
    FL: FeedbackLogic<A, B, S>,
    S: State,
{
    fn name(&self) -> &str {
        self.name.as_ref()
    }
}

impl<A, B, FL, S> CombinedFeedback<A, B, FL, S>
where
    A: Feedback<S>,
    B: Feedback<S>,
    FL: FeedbackLogic<A, B, S>,
    S: State,
{
    /// Create a new combined feedback
    pub fn new(first: A, second: B) -> Self {
        let name = format!("{} ({},{})", FL::name(), first.name(), second.name());
        Self {
            first,
            second,
            name,
            phantom: PhantomData,
        }
    }
}

impl<A, B, FL, S> Feedback<S> for CombinedFeedback<A, B, FL, S>
where
    A: Feedback<S>,
    B: Feedback<S>,
    FL: FeedbackLogic<A, B, S>,
    S: State,
{
    fn init_state(&mut self, state: &mut S) -> Result<(), Error> {
        self.first.init_state(state)?;
        self.second.init_state(state)?;
        Ok(())
    }

    #[allow(clippy::wrong_self_convention)]
    fn is_interesting<EM, OT>(
        &mut self,
        state: &mut S,
        manager: &mut EM,
        input: &S::Input,
        observers: &OT,
        exit_kind: &ExitKind,
    ) -> Result<bool, Error>
    where
        EM: EventFirer<State = S>,
        OT: ObserversTuple<S>,
    {
        FL::is_pair_interesting(
            &mut self.first,
            &mut self.second,
            state,
            manager,
            input,
            observers,
            exit_kind,
        )
    }

    #[cfg(feature = "introspection")]
    #[allow(clippy::wrong_self_convention)]
    fn is_interesting_introspection<EM, OT>(
        &mut self,
        state: &mut S,
        manager: &mut EM,
        input: &S::Input,
        observers: &OT,
        exit_kind: &ExitKind,
    ) -> Result<bool, Error>
    where
        EM: EventFirer<State = S>,
        OT: ObserversTuple<S>,
    {
        FL::is_pair_interesting_introspection(
            &mut self.first,
            &mut self.second,
            state,
            manager,
            input,
            observers,
            exit_kind,
        )
    }

    #[inline]
    fn append_metadata<OT>(
        &mut self,
        state: &mut S,
        observers: &OT,
        testcase: &mut Testcase<S::Input>,
    ) -> Result<(), Error>
    where
        OT: ObserversTuple<S>,
    {
        self.first.append_metadata(state, observers, testcase)?;
        self.second.append_metadata(state, observers, testcase)
    }

    #[inline]
    fn discard_metadata(&mut self, state: &mut S, input: &S::Input) -> Result<(), Error> {
        self.first.discard_metadata(state, input)?;
        self.second.discard_metadata(state, input)
    }
}

/// Logical combination of two feedbacks
pub trait FeedbackLogic<A, B, S>: 'static
where
    A: Feedback<S>,
    B: Feedback<S>,
    S: State,
{
    /// The name of this combination
    fn name() -> &'static str;

    /// If the feedback pair is interesting
    fn is_pair_interesting<EM, OT>(
        first: &mut A,
        second: &mut B,
        state: &mut S,
        manager: &mut EM,
        input: &S::Input,
        observers: &OT,
        exit_kind: &ExitKind,
    ) -> Result<bool, Error>
    where
        EM: EventFirer<State = S>,
        OT: ObserversTuple<S>;

    /// If this pair is interesting (with introspection features enabled)
    #[cfg(feature = "introspection")]
    #[allow(clippy::too_many_arguments)]
    fn is_pair_interesting_introspection<EM, OT>(
        first: &mut A,
        second: &mut B,
        state: &mut S,
        manager: &mut EM,
        input: &S::Input,
        observers: &OT,
        exit_kind: &ExitKind,
    ) -> Result<bool, Error>
    where
        EM: EventFirer<State = S>,
        OT: ObserversTuple<S>;
}

/// Factory for feedbacks which should be sensitive to an existing context, e.g. observer(s) from a
/// specific execution
pub trait FeedbackFactory<F, S, T>
where
    F: Feedback<S>,
    S: State,
{
    /// Create the feedback from the provided context
    fn create_feedback(&self, ctx: &T) -> F;
}

impl<FE, FU, S, T> FeedbackFactory<FE, S, T> for FU
where
    FU: Fn(&T) -> FE,
    FE: Feedback<S>,
    S: State,
{
    fn create_feedback(&self, ctx: &T) -> FE {
        self(ctx)
    }
}

/// A feedback factory which merely invokes `::default()` for the feedback type provided
#[derive(Default, Debug, Copy, Clone)]
pub struct DefaultFeedbackFactory<F>
where
    F: Default,
{
    phantom: PhantomData<F>,
}

impl<F> DefaultFeedbackFactory<F>
where
    F: Default,
{
    /// Create the feedback factory
    #[must_use]
    pub fn new() -> Self {
        Self::default()
    }
}

impl<F, S, T> FeedbackFactory<F, S, T> for DefaultFeedbackFactory<F>
where
    F: Feedback<S> + Default,
    S: State,
{
    fn create_feedback(&self, _ctx: &T) -> F {
        F::default()
    }
}

/// Eager `OR` combination of two feedbacks
#[derive(Debug, Clone)]
pub struct LogicEagerOr {}

/// Fast `OR` combination of two feedbacks
#[derive(Debug, Clone)]
pub struct LogicFastOr {}

/// Eager `AND` combination of two feedbacks
#[derive(Debug, Clone)]
pub struct LogicEagerAnd {}

/// Fast `AND` combination of two feedbacks
#[derive(Debug, Clone)]
pub struct LogicFastAnd {}

impl<A, B, S> FeedbackLogic<A, B, S> for LogicEagerOr
where
    A: Feedback<S>,
    B: Feedback<S>,
    S: State,
{
    fn name() -> &'static str {
        "Eager OR"
    }

    fn is_pair_interesting<EM, OT>(
        first: &mut A,
        second: &mut B,
        state: &mut S,
        manager: &mut EM,
        input: &S::Input,
        observers: &OT,
        exit_kind: &ExitKind,
    ) -> Result<bool, Error>
    where
        EM: EventFirer<State = S>,
        OT: ObserversTuple<S>,
    {
        let a = first.is_interesting(state, manager, input, observers, exit_kind)?;
        let b = second.is_interesting(state, manager, input, observers, exit_kind)?;
        Ok(a || b)
    }

    #[cfg(feature = "introspection")]
    fn is_pair_interesting_introspection<EM, OT>(
        first: &mut A,
        second: &mut B,
        state: &mut S,
        manager: &mut EM,
        input: &S::Input,
        observers: &OT,
        exit_kind: &ExitKind,
    ) -> Result<bool, Error>
    where
        EM: EventFirer<State = S>,
        OT: ObserversTuple<S>,
    {
        // Execute this feedback
        let a = first.is_interesting_introspection(state, manager, input, observers, exit_kind)?;

        let b = second.is_interesting_introspection(state, manager, input, observers, exit_kind)?;
        Ok(a || b)
    }
}

impl<A, B, S> FeedbackLogic<A, B, S> for LogicFastOr
where
    A: Feedback<S>,
    B: Feedback<S>,
    S: State,
{
    fn name() -> &'static str {
        "Fast OR"
    }

    fn is_pair_interesting<EM, OT>(
        first: &mut A,
        second: &mut B,
        state: &mut S,
        manager: &mut EM,
        input: &S::Input,
        observers: &OT,
        exit_kind: &ExitKind,
    ) -> Result<bool, Error>
    where
        EM: EventFirer<State = S>,
        OT: ObserversTuple<S>,
    {
        let a = first.is_interesting(state, manager, input, observers, exit_kind)?;
        if a {
            return Ok(true);
        }

        second.is_interesting(state, manager, input, observers, exit_kind)
    }

    #[cfg(feature = "introspection")]
    fn is_pair_interesting_introspection<EM, OT>(
        first: &mut A,
        second: &mut B,
        state: &mut S,
        manager: &mut EM,
        input: &S::Input,
        observers: &OT,
        exit_kind: &ExitKind,
    ) -> Result<bool, Error>
    where
        EM: EventFirer<State = S>,
        OT: ObserversTuple<S>,
    {
        // Execute this feedback
        let a = first.is_interesting_introspection(state, manager, input, observers, exit_kind)?;

        if a {
            return Ok(true);
        }

        second.is_interesting_introspection(state, manager, input, observers, exit_kind)
    }
}

impl<A, B, S> FeedbackLogic<A, B, S> for LogicEagerAnd
where
    A: Feedback<S>,
    B: Feedback<S>,
    S: State,
{
    fn name() -> &'static str {
        "Eager AND"
    }

    fn is_pair_interesting<EM, OT>(
        first: &mut A,
        second: &mut B,
        state: &mut S,
        manager: &mut EM,
        input: &S::Input,
        observers: &OT,
        exit_kind: &ExitKind,
    ) -> Result<bool, Error>
    where
        EM: EventFirer<State = S>,
        OT: ObserversTuple<S>,
    {
        let a = first.is_interesting(state, manager, input, observers, exit_kind)?;
        let b = second.is_interesting(state, manager, input, observers, exit_kind)?;
        Ok(a && b)
    }

    #[cfg(feature = "introspection")]
    fn is_pair_interesting_introspection<EM, OT>(
        first: &mut A,
        second: &mut B,
        state: &mut S,
        manager: &mut EM,
        input: &S::Input,
        observers: &OT,
        exit_kind: &ExitKind,
    ) -> Result<bool, Error>
    where
        EM: EventFirer<State = S>,
        OT: ObserversTuple<S>,
    {
        // Execute this feedback
        let a = first.is_interesting_introspection(state, manager, input, observers, exit_kind)?;

        let b = second.is_interesting_introspection(state, manager, input, observers, exit_kind)?;
        Ok(a && b)
    }
}

impl<A, B, S> FeedbackLogic<A, B, S> for LogicFastAnd
where
    A: Feedback<S>,
    B: Feedback<S>,
    S: State,
{
    fn name() -> &'static str {
        "Fast AND"
    }

    fn is_pair_interesting<EM, OT>(
        first: &mut A,
        second: &mut B,
        state: &mut S,
        manager: &mut EM,
        input: &S::Input,
        observers: &OT,
        exit_kind: &ExitKind,
    ) -> Result<bool, Error>
    where
        EM: EventFirer<State = S>,
        OT: ObserversTuple<S>,
    {
        let a = first.is_interesting(state, manager, input, observers, exit_kind)?;
        if !a {
            return Ok(false);
        }

        second.is_interesting(state, manager, input, observers, exit_kind)
    }

    #[cfg(feature = "introspection")]
    fn is_pair_interesting_introspection<EM, OT>(
        first: &mut A,
        second: &mut B,
        state: &mut S,
        manager: &mut EM,
        input: &S::Input,
        observers: &OT,
        exit_kind: &ExitKind,
    ) -> Result<bool, Error>
    where
        EM: EventFirer<State = S>,
        OT: ObserversTuple<S>,
    {
        // Execute this feedback
        let a = first.is_interesting_introspection(state, manager, input, observers, exit_kind)?;

        if !a {
            return Ok(false);
        }

        second.is_interesting_introspection(state, manager, input, observers, exit_kind)
    }
}

/// Combine two feedbacks with an eager AND operation,
/// will call all feedbacks functions even if not necessary to conclude the result
pub type EagerAndFeedback<A, B, S> = CombinedFeedback<A, B, LogicEagerAnd, S>;

/// Combine two feedbacks with an fast AND operation,
/// might skip calling feedbacks functions if not necessary to conclude the result
pub type FastAndFeedback<A, B, S> = CombinedFeedback<A, B, LogicFastAnd, S>;

/// Combine two feedbacks with an eager OR operation,
/// will call all feedbacks functions even if not necessary to conclude the result
pub type EagerOrFeedback<A, B, S> = CombinedFeedback<A, B, LogicEagerOr, S>;

/// Combine two feedbacks with an fast OR operation,
/// might skip calling feedbacks functions if not necessary to conclude the result.
/// This means any feedback that is not first might be skipped, use caution when using with
/// `TimeFeedback`
pub type FastOrFeedback<A, B, S> = CombinedFeedback<A, B, LogicFastOr, S>;

/// Compose feedbacks with an `NOT` operation
#[derive(Clone)]
pub struct NotFeedback<A, S>
where
    A: Feedback<S>,
    S: State,
{
    /// The feedback to invert
    pub first: A,
    /// The name
    name: String,
    phantom: PhantomData<S>,
}

impl<A, S> Debug for NotFeedback<A, S>
where
    A: Feedback<S> + Debug,
    S: State,
{
    fn fmt(&self, f: &mut Formatter<'_>) -> fmt::Result {
        f.debug_struct("NotFeedback")
            .field("name", &self.name)
            .field("first", &self.first)
            .finish()
    }
}

impl<A, S> Feedback<S> for NotFeedback<A, S>
where
    A: Feedback<S>,
    S: State,
{
    fn init_state(&mut self, state: &mut S) -> Result<(), Error> {
        self.first.init_state(state)
    }

    #[allow(clippy::wrong_self_convention)]
    fn is_interesting<EM, OT>(
        &mut self,
        state: &mut S,
        manager: &mut EM,
        input: &S::Input,
        observers: &OT,
        exit_kind: &ExitKind,
    ) -> Result<bool, Error>
    where
        EM: EventFirer<State = S>,
        OT: ObserversTuple<S>,
    {
        Ok(!self
            .first
            .is_interesting(state, manager, input, observers, exit_kind)?)
    }

    #[inline]
    fn append_metadata<OT>(
        &mut self,
        state: &mut S,
        observers: &OT,
        testcase: &mut Testcase<S::Input>,
    ) -> Result<(), Error>
    where
        OT: ObserversTuple<S>,
    {
        self.first.append_metadata(state, observers, testcase)
    }

    #[inline]
    fn discard_metadata(&mut self, state: &mut S, input: &S::Input) -> Result<(), Error> {
        self.first.discard_metadata(state, input)
    }
}

impl<A, S> Named for NotFeedback<A, S>
where
    A: Feedback<S>,
    S: State,
{
    #[inline]
    fn name(&self) -> &str {
        &self.name
    }
}

impl<A, S> NotFeedback<A, S>
where
    A: Feedback<S>,
    S: State,
{
    /// Creates a new [`NotFeedback`].
    pub fn new(first: A) -> Self {
        let name = format!("Not({})", first.name());
        Self {
            first,
            name,
            phantom: PhantomData,
        }
    }
}

/// Variadic macro to create a chain of [`AndFeedback`](EagerAndFeedback)
#[macro_export]
macro_rules! feedback_and {
    ( $last:expr ) => { $last };

    ( $head:expr, $($tail:expr), +) => {
        // recursive call
        $crate::feedbacks::EagerAndFeedback::new($head , feedback_and!($($tail),+))
    };
}
///
/// Variadic macro to create a chain of (fast) [`AndFeedback`](FastAndFeedback)
#[macro_export]
macro_rules! feedback_and_fast {
    ( $last:expr ) => { $last };

    ( $head:expr, $($tail:expr), +) => {
        // recursive call
        $crate::feedbacks::FastAndFeedback::new($head , feedback_and_fast!($($tail),+))
    };
}

/// Variadic macro to create a chain of [`OrFeedback`](EagerOrFeedback)
#[macro_export]
macro_rules! feedback_or {
    ( $last:expr ) => { $last };

    ( $head:expr, $($tail:expr), +) => {
        // recursive call
        $crate::feedbacks::EagerOrFeedback::new($head , feedback_or!($($tail),+))
    };
}

/// Combines multiple feedbacks with an `OR` operation, not executing feedbacks after the first positive result
#[macro_export]
macro_rules! feedback_or_fast {
    ( $last:expr ) => { $last };

    ( $head:expr, $($tail:expr), +) => {
        // recursive call
        $crate::feedbacks::FastOrFeedback::new($head , feedback_or_fast!($($tail),+))
    };
}

/// Variadic macro to create a [`NotFeedback`]
#[macro_export]
macro_rules! feedback_not {
    ( $last:expr ) => {
        $crate::feedbacks::NotFeedback::new($last)
    };
}

/// Hack to use () as empty Feedback
impl<S> Feedback<S> for ()
where
    S: State,
{
    #[allow(clippy::wrong_self_convention)]
    fn is_interesting<EM, OT>(
        &mut self,
        _state: &mut S,
        _manager: &mut EM,
        _input: &S::Input,
        _observers: &OT,
        _exit_kind: &ExitKind,
    ) -> Result<bool, Error>
    where
        EM: EventFirer<State = S>,
        OT: ObserversTuple<S>,
    {
        Ok(false)
    }
}


/// A testcase metadata holding the type of solution as a string
#[derive(Debug, Serialize, Deserialize)]
pub struct SolutionType {
    /// solution_type may for example be 'Crash' or 'Timeout'
    pub solution_type: String,
}

libafl_bolts::impl_serdeany!(SolutionType);

/// A [`CrashFeedback`] reports as interesting if the target crashed.
#[derive(Serialize, Deserialize, Clone, Debug)]
pub struct CrashFeedback {
    is_crash: bool
}

impl<S> Feedback<S> for CrashFeedback
where
<<<<<<< HEAD
    S: UsesInput + HasClientPerfMonitor + HasMetadata,
=======
    S: State,
>>>>>>> 57a64e80
{
    #[allow(clippy::wrong_self_convention)]
    fn is_interesting<EM, OT>(
        &mut self,
        _state: &mut S,
        _manager: &mut EM,
        _input: &S::Input,
        _observers: &OT,
        exit_kind: &ExitKind,
    ) -> Result<bool, Error>
    where
        EM: EventFirer<State = S>,
        OT: ObserversTuple<S>,
    {
        if let ExitKind::Crash = exit_kind {
            self.is_crash = true;
            Ok(true)
        } else {
            self.is_crash = false;
            Ok(false)
        }
    }

    fn append_metadata<OT>(
        &mut self,
        _: &mut S,
        _: &OT,
        testcase: &mut Testcase<S::Input>,
    ) -> Result<(), Error>
        where
            OT: ObserversTuple<S>,
    {
        if self.is_crash {
            testcase.add_metadata(SolutionType{solution_type: "Crash".parse().unwrap() });
        }

        Ok(())
    }
}

impl Named for CrashFeedback {
    #[inline]
    fn name(&self) -> &str {
        "CrashFeedback"
    }
}

impl CrashFeedback {
    /// Creates a new [`CrashFeedback`]
    #[must_use]
    pub fn new() -> Self {
        Self {is_crash: false}
    }
}

impl Default for CrashFeedback {
    fn default() -> Self {
        Self::new()
    }
}

/// A feedback factory for crash feedbacks
pub type CrashFeedbackFactory = DefaultFeedbackFactory<CrashFeedback>;

/// A [`TimeoutFeedback`] reduces the timeout value of a run.
#[derive(Serialize, Deserialize, Clone, Debug)]
pub struct TimeoutFeedback {
    is_timeout: bool
}

impl<S> Feedback<S> for TimeoutFeedback
where
<<<<<<< HEAD
    S: UsesInput + HasClientPerfMonitor + HasMetadata,
=======
    S: State,
>>>>>>> 57a64e80
{
    #[allow(clippy::wrong_self_convention)]
    fn is_interesting<EM, OT>(
        &mut self,
        _state: &mut S,
        _manager: &mut EM,
        _input: &S::Input,
        _observers: &OT,
        exit_kind: &ExitKind,
    ) -> Result<bool, Error>
    where
        EM: EventFirer<State = S>,
        OT: ObserversTuple<S>,
    {
        if let ExitKind::Timeout = exit_kind {
            self.is_timeout = true;
            Ok(true)
        } else {
            self.is_timeout = false;
            Ok(false)
        }
    }

    fn append_metadata<OT>(
        &mut self,
        _: &mut S,
        _: &OT,
        testcase: &mut Testcase<S::Input>,
    ) -> Result<(), Error>
        where
            OT: ObserversTuple<S>,
    {
        if self.is_timeout {
            testcase.add_metadata(SolutionType{solution_type: "Timeout".parse().unwrap() });
        }

        Ok(())
    }
}

impl Named for TimeoutFeedback {
    #[inline]
    fn name(&self) -> &str {
        "TimeoutFeedback"
    }
}

impl TimeoutFeedback {
    /// Returns a new [`TimeoutFeedback`].
    #[must_use]
    pub fn new() -> Self {
        Self {is_timeout: false}
    }
}

impl Default for TimeoutFeedback {
    fn default() -> Self {
        Self::new()
    }
}

/// A feedback factory for timeout feedbacks
pub type TimeoutFeedbackFactory = DefaultFeedbackFactory<TimeoutFeedback>;

/// Nop feedback that annotates execution time in the new testcase, if any
/// for this Feedback, the testcase is never interesting (use with an OR).
/// It decides, if the given [`TimeObserver`] value of a run is interesting.
#[derive(Serialize, Deserialize, Clone, Debug)]
pub struct TimeFeedback {
    name: String,
}

impl<S> Feedback<S> for TimeFeedback
where
    S: State,
{
    #[allow(clippy::wrong_self_convention)]
    fn is_interesting<EM, OT>(
        &mut self,
        _state: &mut S,
        _manager: &mut EM,
        _input: &S::Input,
        _observers: &OT,
        _exit_kind: &ExitKind,
    ) -> Result<bool, Error>
    where
        EM: EventFirer<State = S>,
        OT: ObserversTuple<S>,
    {
        // TODO Replace with match_name_type when stable
        Ok(false)
    }

    /// Append to the testcase the generated metadata in case of a new corpus item
    #[inline]
    fn append_metadata<OT>(
        &mut self,
        _state: &mut S,
        observers: &OT,
        testcase: &mut Testcase<S::Input>,
    ) -> Result<(), Error>
    where
        OT: ObserversTuple<S>,
    {
        let observer = observers.match_name::<TimeObserver>(self.name()).unwrap();
        *testcase.exec_time_mut() = *observer.last_runtime();
        Ok(())
    }

    /// Discard the stored metadata in case that the testcase is not added to the corpus
    #[inline]
    fn discard_metadata(&mut self, _state: &mut S, _input: &S::Input) -> Result<(), Error> {
        Ok(())
    }
}

impl Named for TimeFeedback {
    #[inline]
    fn name(&self) -> &str {
        self.name.as_str()
    }
}

impl TimeFeedback {
    /// Creates a new [`TimeFeedback`], deciding if the value of a [`TimeObserver`] with the given `name` of a run is interesting.
    #[must_use]
    pub fn new(name: &'static str) -> Self {
        Self {
            name: name.to_string(),
        }
    }

    /// Creates a new [`TimeFeedback`], deciding if the given [`TimeObserver`] value of a run is interesting.
    #[must_use]
    pub fn with_observer(observer: &TimeObserver) -> Self {
        Self {
            name: observer.name().to_string(),
        }
    }
}

/// Consider interesting a testcase if the list in `ListObserver` is not empty.
#[derive(Serialize, Deserialize, Clone, Debug)]
pub struct ListFeedback<T>
where
    T: Debug + Serialize + serde::de::DeserializeOwned,
{
    name: String,
    last_addr: usize,
    phantom: PhantomData<T>,
}

impl<S, T> Feedback<S> for ListFeedback<T>
where
    S: State,
    T: Debug + Serialize + serde::de::DeserializeOwned,
{
    #[allow(clippy::wrong_self_convention)]
    fn is_interesting<EM, OT>(
        &mut self,
        _state: &mut S,
        _manager: &mut EM,
        _input: &S::Input,
        observers: &OT,
        _exit_kind: &ExitKind,
    ) -> Result<bool, Error>
    where
        EM: EventFirer<State = S>,
        OT: ObserversTuple<S>,
    {
        // TODO Replace with match_name_type when stable
        let observer = observers
            .match_name::<ListObserver<T>>(self.name())
            .unwrap();
        // TODO register the list content in a testcase metadata
        Ok(!observer.list().is_empty())
    }
}

impl<T> Named for ListFeedback<T>
where
    T: Debug + Serialize + serde::de::DeserializeOwned,
{
    #[inline]
    fn name(&self) -> &str {
        self.name.as_str()
    }
}

impl<T> ListFeedback<T>
where
    T: Debug + Serialize + serde::de::DeserializeOwned,
{
    /// Creates a new [`ListFeedback`], deciding if the value of a [`ListObserver`] with the given `name` of a run is interesting.
    #[must_use]
    pub fn new(name: &'static str) -> Self {
        Self {
            name: name.to_string(),
            last_addr: 0,
            phantom: PhantomData,
        }
    }

    /// Creates a new [`TimeFeedback`], deciding if the given [`ListObserver`] value of a run is interesting.
    #[must_use]
    pub fn with_observer(observer: &ListObserver<T>) -> Self {
        Self {
            name: observer.name().to_string(),
            last_addr: 0,
            phantom: PhantomData,
        }
    }
}

/// The [`ConstFeedback`] reports the same value, always.
/// It can be used to enable or disable feedback results through composition.
#[derive(Serialize, Deserialize, Clone, Copy, Debug, PartialEq, Eq)]
pub enum ConstFeedback {
    /// Always returns `true`
    True,
    /// Alsways returns `false`
    False,
}

impl<S> Feedback<S> for ConstFeedback
where
    S: State,
{
    #[inline]
    #[allow(clippy::wrong_self_convention)]
    fn is_interesting<EM, OT>(
        &mut self,
        _state: &mut S,
        _manager: &mut EM,
        _input: &S::Input,
        _observers: &OT,
        _exit_kind: &ExitKind,
    ) -> Result<bool, Error>
    where
        EM: EventFirer<State = S>,
        OT: ObserversTuple<S>,
    {
        Ok(match self {
            ConstFeedback::True => true,
            ConstFeedback::False => false,
        })
    }
}

impl Named for ConstFeedback {
    #[inline]
    fn name(&self) -> &str {
        "ConstFeedback"
    }
}

impl ConstFeedback {
    /// Creates a new [`ConstFeedback`] from the given boolean
    #[must_use]
    pub fn new(val: bool) -> Self {
        Self::from(val)
    }
}

impl From<bool> for ConstFeedback {
    fn from(val: bool) -> Self {
        if val {
            Self::True
        } else {
            Self::False
        }
    }
}

/// `Feedback` Python bindings
#[cfg(feature = "python")]
#[allow(clippy::unnecessary_fallible_conversions)]
#[allow(missing_docs)]
pub mod pybind {
    use std::cell::UnsafeCell;

    use libafl_bolts::Named;
    use pyo3::prelude::*;

    use super::{
        ConstFeedback, CrashFeedback, Debug, EagerAndFeedback, EagerOrFeedback, FastAndFeedback,
        FastOrFeedback, Feedback, NotFeedback, String, ToString,
    };
    use crate::{
        corpus::{testcase::pybind::PythonTestcaseWrapper, Testcase},
        events::{pybind::PythonEventManager, EventFirer},
        executors::{pybind::PythonExitKind, ExitKind},
        feedbacks::map::pybind::{
            PythonMaxMapFeedbackI16, PythonMaxMapFeedbackI32, PythonMaxMapFeedbackI64,
            PythonMaxMapFeedbackI8, PythonMaxMapFeedbackU16, PythonMaxMapFeedbackU32,
            PythonMaxMapFeedbackU64, PythonMaxMapFeedbackU8,
        },
        inputs::{BytesInput, HasBytesVec},
        observers::{pybind::PythonObserversTuple, ObserversTuple},
        state::pybind::{PythonStdState, PythonStdStateWrapper},
        Error,
    };

    #[derive(Debug)]
    pub struct PyObjectFeedback {
        inner: PyObject,
        name: UnsafeCell<String>,
    }

    impl Clone for PyObjectFeedback {
        fn clone(&self) -> PyObjectFeedback {
            PyObjectFeedback {
                inner: self.inner.clone(),
                name: UnsafeCell::new(String::new()),
            }
        }
    }

    impl PyObjectFeedback {
        #[must_use]
        pub fn new(obj: PyObject) -> Self {
            PyObjectFeedback {
                inner: obj,
                name: UnsafeCell::new(String::new()),
            }
        }
    }

    // crate::impl_serde_pyobjectwrapper!(PyObjectObserver, inner);

    impl Named for PyObjectFeedback {
        fn name(&self) -> &str {
            let s = Python::with_gil(|py| -> PyResult<String> {
                let s: String = self.inner.call_method0(py, "name")?.extract(py)?;
                Ok(s)
            })
            .unwrap();
            unsafe {
                *self.name.get() = s;
                &*self.name.get()
            }
        }
    }

    impl Feedback<PythonStdState> for PyObjectFeedback {
        fn init_state(&mut self, state: &mut PythonStdState) -> Result<(), Error> {
            Python::with_gil(|py| -> PyResult<()> {
                self.inner
                    .call_method1(py, "init_state", (PythonStdStateWrapper::wrap(state),))?;
                Ok(())
            })?;
            Ok(())
        }

        fn is_interesting<EM, OT>(
            &mut self,
            state: &mut PythonStdState,
            manager: &mut EM,
            input: &BytesInput,
            observers: &OT,
            exit_kind: &ExitKind,
        ) -> Result<bool, Error>
        where
            EM: EventFirer<State = PythonStdState>,
            OT: ObserversTuple<PythonStdState>,
        {
            // SAFETY: We use this observer in Python ony when the ObserverTuple is PythonObserversTuple
            let dont_look_at_this: &PythonObserversTuple =
                unsafe { &*(observers as *const OT as *const PythonObserversTuple) };
            let dont_look_at_this2: &PythonEventManager =
                unsafe { &*(manager as *mut EM as *const PythonEventManager) };
            Ok(Python::with_gil(|py| -> PyResult<bool> {
                let r: bool = self
                    .inner
                    .call_method1(
                        py,
                        "is_interesting",
                        (
                            PythonStdStateWrapper::wrap(state),
                            dont_look_at_this2.clone(),
                            input.bytes(),
                            dont_look_at_this.clone(),
                            PythonExitKind::from(*exit_kind),
                        ),
                    )?
                    .extract(py)?;
                Ok(r)
            })?)
        }

        fn append_metadata<OT>(
            &mut self,
            state: &mut PythonStdState,
            observers: &OT,
            testcase: &mut Testcase<BytesInput>,
        ) -> Result<(), Error>
        where
            OT: ObserversTuple<PythonStdState>,
        {
            // SAFETY: We use this observer in Python ony when the ObserverTuple is PythonObserversTuple
            let dont_look_at_this: &PythonObserversTuple =
                unsafe { &*(observers as *const OT as *const PythonObserversTuple) };
            Python::with_gil(|py| -> PyResult<()> {
                self.inner.call_method1(
                    py,
                    "append_metadata",
                    (
                        PythonStdStateWrapper::wrap(state),
                        dont_look_at_this.clone(),
                        PythonTestcaseWrapper::wrap(testcase),
                    ),
                )?;
                Ok(())
            })?;
            Ok(())
        }

        fn discard_metadata(
            &mut self,
            state: &mut PythonStdState,
            input: &BytesInput,
        ) -> Result<(), Error> {
            Python::with_gil(|py| -> PyResult<()> {
                self.inner.call_method1(
                    py,
                    "discard_metadata",
                    (PythonStdStateWrapper::wrap(state), input.bytes()),
                )?;
                Ok(())
            })?;
            Ok(())
        }
    }

    #[derive(Clone, Debug)]
    #[pyclass(unsendable, name = "CrashFeedback")]
    pub struct PythonCrashFeedback {
        pub inner: CrashFeedback,
    }

    #[pymethods]
    impl PythonCrashFeedback {
        #[new]
        fn new() -> Self {
            Self {
                inner: CrashFeedback::new(),
            }
        }

        #[must_use]
        pub fn as_feedback(slf: Py<Self>) -> PythonFeedback {
            PythonFeedback::new_crash(slf)
        }
    }

    #[derive(Clone, Debug)]
    #[pyclass(unsendable, name = "ConstFeedback")]
    pub struct PythonConstFeedback {
        pub inner: ConstFeedback,
    }

    #[pymethods]
    impl PythonConstFeedback {
        #[new]
        fn new(v: bool) -> Self {
            Self {
                inner: ConstFeedback::new(v),
            }
        }

        #[must_use]
        pub fn as_feedback(slf: Py<Self>) -> PythonFeedback {
            PythonFeedback::new_const(slf)
        }
    }

    #[derive(Debug)]
    #[pyclass(unsendable, name = "NotFeedback")]
    pub struct PythonNotFeedback {
        pub inner: NotFeedback<PythonFeedback, PythonStdState>,
    }

    #[pymethods]
    impl PythonNotFeedback {
        #[new]
        fn new(feedback: PythonFeedback) -> Self {
            Self {
                inner: NotFeedback::new(feedback),
            }
        }

        #[must_use]
        pub fn as_feedback(slf: Py<Self>) -> PythonFeedback {
            PythonFeedback::new_not(slf)
        }
    }

    macro_rules! define_combined {
        ($feed:ident, $pyname:ident, $pystring:tt, $method:ident) => {
            #[derive(Debug)]
            #[pyclass(unsendable, name = $pystring)]
            pub struct $pyname {
                pub inner: $feed<PythonFeedback, PythonFeedback, PythonStdState>,
            }

            #[pymethods]
            impl $pyname {
                #[new]
                fn new(a: PythonFeedback, b: PythonFeedback) -> Self {
                    Self {
                        inner: $feed::new(a, b),
                    }
                }

                #[must_use]
                pub fn as_feedback(slf: Py<Self>) -> PythonFeedback {
                    PythonFeedback::$method(slf)
                }
            }
        };
    }

    define_combined!(
        EagerAndFeedback,
        PythonEagerAndFeedback,
        "EagerAndFeedback",
        new_and
    );
    define_combined!(
        FastAndFeedback,
        PythonFastAndFeedback,
        "FastAndFeedback",
        new_fast_and
    );
    define_combined!(
        EagerOrFeedback,
        PythonEagerOrFeedback,
        "EagerOrFeedback",
        new_or
    );
    define_combined!(
        FastOrFeedback,
        PythonFastOrFeedback,
        "FastOrFeedback",
        new_fast_or
    );

    #[derive(Clone, Debug)]
    pub enum PythonFeedbackWrapper {
        MaxMapI8(Py<PythonMaxMapFeedbackI8>),
        MaxMapI16(Py<PythonMaxMapFeedbackI16>),
        MaxMapI32(Py<PythonMaxMapFeedbackI32>),
        MaxMapI64(Py<PythonMaxMapFeedbackI64>),
        MaxMapU8(Py<PythonMaxMapFeedbackU8>),
        MaxMapU16(Py<PythonMaxMapFeedbackU16>),
        MaxMapU32(Py<PythonMaxMapFeedbackU32>),
        MaxMapU64(Py<PythonMaxMapFeedbackU64>),
        Crash(Py<PythonCrashFeedback>),
        Const(Py<PythonConstFeedback>),
        Not(Py<PythonNotFeedback>),
        And(Py<PythonEagerAndFeedback>),
        FastAnd(Py<PythonFastAndFeedback>),
        Or(Py<PythonEagerOrFeedback>),
        FastOr(Py<PythonFastOrFeedback>),
        Python(PyObjectFeedback),
    }

    #[pyclass(unsendable, name = "Feedback")]
    #[derive(Debug)]
    /// Observer Trait binding
    pub struct PythonFeedback {
        pub wrapper: PythonFeedbackWrapper,
        name: UnsafeCell<String>,
    }

    macro_rules! unwrap_me {
        ($wrapper:expr, $name:ident, $body:block) => {
            libafl_bolts::unwrap_me_body!($wrapper, $name, $body, PythonFeedbackWrapper,
                {
                    MaxMapI8,
                    MaxMapI16,
                    MaxMapI32,
                    MaxMapI64,
                    MaxMapU8,
                    MaxMapU16,
                    MaxMapU32,
                    MaxMapU64,
                    Crash,
                    Const,
                    Not,
                    And,
                    FastAnd,
                    Or,
                    FastOr
                },
                {
                     Python(py_wrapper) => {
                         let $name = py_wrapper;
                         $body
                     }
                }
            )
        };
    }

    macro_rules! unwrap_me_mut {
        ($wrapper:expr, $name:ident, $body:block) => {
            libafl_bolts::unwrap_me_mut_body!($wrapper, $name, $body, PythonFeedbackWrapper,
                {
                    MaxMapI8,
                    MaxMapI16,
                    MaxMapI32,
                    MaxMapI64,
                    MaxMapU8,
                    MaxMapU16,
                    MaxMapU32,
                    MaxMapU64,
                    Crash,
                    Const,
                    Not,
                    And,
                    FastAnd,
                    Or,
                    FastOr
                },
                {
                     Python(py_wrapper) => {
                         let $name = py_wrapper;
                         $body
                     }
                }
            )
        };
    }

    impl Clone for PythonFeedback {
        fn clone(&self) -> PythonFeedback {
            PythonFeedback {
                wrapper: self.wrapper.clone(),
                name: UnsafeCell::new(String::new()),
            }
        }
    }

    #[pymethods]
    impl PythonFeedback {
        #[staticmethod]
        #[must_use]
        pub fn new_max_map_i8(map_feedback: Py<PythonMaxMapFeedbackI8>) -> Self {
            Self {
                wrapper: PythonFeedbackWrapper::MaxMapI8(map_feedback),
                name: UnsafeCell::new(String::new()),
            }
        }

        #[staticmethod]
        #[must_use]
        pub fn new_max_map_i16(map_feedback: Py<PythonMaxMapFeedbackI16>) -> Self {
            Self {
                wrapper: PythonFeedbackWrapper::MaxMapI16(map_feedback),
                name: UnsafeCell::new(String::new()),
            }
        }

        #[staticmethod]
        #[must_use]
        pub fn new_max_map_i32(map_feedback: Py<PythonMaxMapFeedbackI32>) -> Self {
            Self {
                wrapper: PythonFeedbackWrapper::MaxMapI32(map_feedback),
                name: UnsafeCell::new(String::new()),
            }
        }

        #[staticmethod]
        #[must_use]
        pub fn new_max_map_i64(map_feedback: Py<PythonMaxMapFeedbackI64>) -> Self {
            Self {
                wrapper: PythonFeedbackWrapper::MaxMapI64(map_feedback),
                name: UnsafeCell::new(String::new()),
            }
        }

        #[staticmethod]
        #[must_use]
        pub fn new_max_map_u8(map_feedback: Py<PythonMaxMapFeedbackU8>) -> Self {
            Self {
                wrapper: PythonFeedbackWrapper::MaxMapU8(map_feedback),
                name: UnsafeCell::new(String::new()),
            }
        }

        #[staticmethod]
        #[must_use]
        pub fn new_max_map_u16(map_feedback: Py<PythonMaxMapFeedbackU16>) -> Self {
            Self {
                wrapper: PythonFeedbackWrapper::MaxMapU16(map_feedback),
                name: UnsafeCell::new(String::new()),
            }
        }

        #[staticmethod]
        #[must_use]
        pub fn new_max_map_u32(map_feedback: Py<PythonMaxMapFeedbackU32>) -> Self {
            Self {
                wrapper: PythonFeedbackWrapper::MaxMapU32(map_feedback),
                name: UnsafeCell::new(String::new()),
            }
        }

        #[staticmethod]
        #[must_use]
        pub fn new_max_map_u64(map_feedback: Py<PythonMaxMapFeedbackU64>) -> Self {
            Self {
                wrapper: PythonFeedbackWrapper::MaxMapU64(map_feedback),
                name: UnsafeCell::new(String::new()),
            }
        }

        #[staticmethod]
        #[must_use]
        pub fn new_crash(feedback: Py<PythonCrashFeedback>) -> Self {
            Self {
                wrapper: PythonFeedbackWrapper::Crash(feedback),
                name: UnsafeCell::new(String::new()),
            }
        }

        #[staticmethod]
        #[must_use]
        pub fn new_const(feedback: Py<PythonConstFeedback>) -> Self {
            Self {
                wrapper: PythonFeedbackWrapper::Const(feedback),
                name: UnsafeCell::new(String::new()),
            }
        }

        #[staticmethod]
        #[must_use]
        pub fn new_not(feedback: Py<PythonNotFeedback>) -> Self {
            Self {
                wrapper: PythonFeedbackWrapper::Not(feedback),
                name: UnsafeCell::new(String::new()),
            }
        }

        #[staticmethod]
        #[must_use]
        pub fn new_and(feedback: Py<PythonEagerAndFeedback>) -> Self {
            Self {
                wrapper: PythonFeedbackWrapper::And(feedback),
                name: UnsafeCell::new(String::new()),
            }
        }

        #[staticmethod]
        #[must_use]
        pub fn new_fast_and(feedback: Py<PythonFastAndFeedback>) -> Self {
            Self {
                wrapper: PythonFeedbackWrapper::FastAnd(feedback),
                name: UnsafeCell::new(String::new()),
            }
        }

        #[staticmethod]
        #[must_use]
        pub fn new_or(feedback: Py<PythonEagerOrFeedback>) -> Self {
            Self {
                wrapper: PythonFeedbackWrapper::Or(feedback),
                name: UnsafeCell::new(String::new()),
            }
        }

        #[staticmethod]
        #[must_use]
        pub fn new_fast_or(feedback: Py<PythonFastOrFeedback>) -> Self {
            Self {
                wrapper: PythonFeedbackWrapper::FastOr(feedback),
                name: UnsafeCell::new(String::new()),
            }
        }

        #[staticmethod]
        #[must_use]
        pub fn new_py(obj: PyObject) -> Self {
            Self {
                wrapper: PythonFeedbackWrapper::Python(PyObjectFeedback::new(obj)),
                name: UnsafeCell::new(String::new()),
            }
        }

        pub fn unwrap_py(&self) -> Option<PyObject> {
            match &self.wrapper {
                PythonFeedbackWrapper::Python(pyo) => Some(pyo.inner.clone()),
                _ => None,
            }
        }
    }

    impl Named for PythonFeedback {
        fn name(&self) -> &str {
            let s = unwrap_me!(self.wrapper, f, { f.name().to_string() });
            unsafe {
                *self.name.get() = s;
                &*self.name.get()
            }
        }
    }

    impl Feedback<PythonStdState> for PythonFeedback {
        fn init_state(&mut self, state: &mut PythonStdState) -> Result<(), Error> {
            unwrap_me_mut!(self.wrapper, f, {
                Feedback::<PythonStdState>::init_state(f, state)
            })
        }

        fn is_interesting<EM, OT>(
            &mut self,
            state: &mut PythonStdState,
            manager: &mut EM,
            input: &BytesInput,
            observers: &OT,
            exit_kind: &ExitKind,
        ) -> Result<bool, Error>
        where
            EM: EventFirer<State = PythonStdState>,
            OT: ObserversTuple<PythonStdState>,
        {
            unwrap_me_mut!(self.wrapper, f, {
                f.is_interesting(state, manager, input, observers, exit_kind)
            })
        }

        fn append_metadata<OT>(
            &mut self,
            state: &mut PythonStdState,
            observers: &OT,
            testcase: &mut Testcase<BytesInput>,
        ) -> Result<(), Error>
        where
            OT: ObserversTuple<PythonStdState>,
        {
            unwrap_me_mut!(self.wrapper, f, {
                f.append_metadata(state, observers, testcase)
            })
        }

        fn discard_metadata(
            &mut self,
            state: &mut PythonStdState,
            input: &BytesInput,
        ) -> Result<(), Error> {
            unwrap_me_mut!(self.wrapper, f, { f.discard_metadata(state, input) })
        }
    }

    /// Register the classes to the python module
    pub fn register(_py: Python, m: &PyModule) -> PyResult<()> {
        m.add_class::<PythonCrashFeedback>()?;
        m.add_class::<PythonConstFeedback>()?;
        m.add_class::<PythonNotFeedback>()?;
        m.add_class::<PythonEagerAndFeedback>()?;
        m.add_class::<PythonFastAndFeedback>()?;
        m.add_class::<PythonEagerOrFeedback>()?;
        m.add_class::<PythonFastOrFeedback>()?;
        m.add_class::<PythonFeedback>()?;
        Ok(())
    }
}<|MERGE_RESOLUTION|>--- conflicted
+++ resolved
@@ -39,11 +39,7 @@
     events::EventFirer,
     executors::ExitKind,
     observers::{ListObserver, ObserversTuple, TimeObserver},
-<<<<<<< HEAD
-    state::{HasClientPerfMonitor, HasMetadata},
-=======
-    state::State,
->>>>>>> 57a64e80
+    state::{State, HasMetadata},
     Error,
 };
 
@@ -798,11 +794,7 @@
 
 impl<S> Feedback<S> for CrashFeedback
 where
-<<<<<<< HEAD
-    S: UsesInput + HasClientPerfMonitor + HasMetadata,
-=======
-    S: State,
->>>>>>> 57a64e80
+    S: State,
 {
     #[allow(clippy::wrong_self_convention)]
     fn is_interesting<EM, OT>(
@@ -875,11 +867,7 @@
 
 impl<S> Feedback<S> for TimeoutFeedback
 where
-<<<<<<< HEAD
-    S: UsesInput + HasClientPerfMonitor + HasMetadata,
-=======
-    S: State,
->>>>>>> 57a64e80
+    S: State,
 {
     #[allow(clippy::wrong_self_convention)]
     fn is_interesting<EM, OT>(
