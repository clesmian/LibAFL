//! The [`InProcessExecutor`] is a libfuzzer-like executor, that will simply call a function.
//! It should usually be paired with extra error-handling, such as a restarting event manager, to be effective.
//!
//! Needs the `fork` feature flag.
#![allow(clippy::needless_pass_by_value)]

use alloc::boxed::Box;
use core::{
    borrow::BorrowMut,
    ffi::c_void,
    fmt::{self, Debug, Formatter},
    marker::PhantomData,
    ptr::{addr_of_mut, null, write_volatile},
    sync::atomic::{compiler_fence, Ordering},
    time::Duration,
};

use libafl_bolts::tuples::{tuple_list, Merge};
#[cfg(windows)]
use windows::Win32::System::Threading::SetThreadStackGuarantee;

#[cfg(all(feature = "std", target_os = "linux"))]
use crate::executors::hooks::inprocess::HasTimeout;
#[cfg(all(windows, feature = "std"))]
use crate::executors::hooks::inprocess::HasTimeout;
use crate::{
    corpus::{Corpus, Testcase},
    events::{Event, EventFirer, EventRestarter},
    executors::{
        hooks::{
            inprocess::{InProcessHooks, GLOBAL_STATE},
            ExecutorHooksTuple,
        },
        Executor, ExitKind, HasObservers,
    },
    feedbacks::Feedback,
    fuzzer::HasObjective,
    inputs::UsesInput,
    observers::{ObserversTuple, UsesObservers},
    state::{HasCorpus, HasExecutions, HasMetadata, HasSolutions, State, UsesState},
    Error,
};

/// The process executor simply calls a target function, as mutable reference to a closure
pub type InProcessExecutor<'a, H, OT, S> = GenericInProcessExecutor<H, &'a mut H, (), OT, S>;

/// The process executor simply calls a target function, as boxed `FnMut` trait object
pub type OwnedInProcessExecutor<OT, S> = GenericInProcessExecutor<
    dyn FnMut(&<S as UsesInput>::Input) -> ExitKind,
    Box<dyn FnMut(&<S as UsesInput>::Input) -> ExitKind>,
    (),
    OT,
    S,
>;

/// The inmem executor simply calls a target function, then returns afterwards.
#[allow(dead_code)]
pub struct GenericInProcessExecutor<H, HB, HT, OT, S>
where
    H: FnMut(&S::Input) -> ExitKind + ?Sized,
    HB: BorrowMut<H>,
    HT: ExecutorHooksTuple,
    OT: ObserversTuple<S>,
    S: State,
{
    /// The harness function, being executed for each fuzzing loop execution
    harness_fn: HB,
    /// The observers, observing each run
    observers: OT,
    // Crash and timeout hah
    hooks: (InProcessHooks, HT),
    phantom: PhantomData<(S, *const H)>,
}

impl<H, HB, HT, OT, S> Debug for GenericInProcessExecutor<H, HB, HT, OT, S>
where
    H: FnMut(&S::Input) -> ExitKind + ?Sized,
    HB: BorrowMut<H>,
    HT: ExecutorHooksTuple,
    OT: ObserversTuple<S> + Debug,
    S: State,
{
    fn fmt(&self, f: &mut Formatter<'_>) -> fmt::Result {
        f.debug_struct("GenericInProcessExecutor")
            .field("harness_fn", &"<fn>")
            .field("observers", &self.observers)
            .finish_non_exhaustive()
    }
}

impl<H, HB, HT, OT, S> UsesState for GenericInProcessExecutor<H, HB, HT, OT, S>
where
    H: ?Sized + FnMut(&S::Input) -> ExitKind,
    HB: BorrowMut<H>,
    HT: ExecutorHooksTuple,
    OT: ObserversTuple<S>,
    S: State,
{
    type State = S;
}

impl<H, HB, HT, OT, S> UsesObservers for GenericInProcessExecutor<H, HB, HT, OT, S>
where
    H: ?Sized + FnMut(&S::Input) -> ExitKind,
    HB: BorrowMut<H>,
    HT: ExecutorHooksTuple,
    OT: ObserversTuple<S>,
    S: State,
{
    type Observers = OT;
}

impl<EM, H, HB, HT, OT, S, Z> Executor<EM, Z> for GenericInProcessExecutor<H, HB, HT, OT, S>
where
    EM: UsesState<State = S>,
    H: FnMut(&S::Input) -> ExitKind + ?Sized,
    HB: BorrowMut<H>,
    HT: ExecutorHooksTuple,
    OT: ObserversTuple<S>,
    S: State + HasExecutions,
    Z: UsesState<State = S>,
{
    fn run_target(
        &mut self,
        fuzzer: &mut Z,
        state: &mut Self::State,
        mgr: &mut EM,
        input: &Self::Input,
    ) -> Result<ExitKind, Error> {
        *state.executions_mut() += 1;
        self.enter_target(fuzzer, state, mgr, input);
        self.hooks.pre_exec_all(fuzzer, state, mgr, input);

        let ret = (self.harness_fn.borrow_mut())(input);

        self.hooks.post_exec_all(fuzzer, state, mgr, input);
        self.leave_target(fuzzer, state, mgr, input);
        Ok(ret)
    }
}

impl<H, HB, HT, OT, S> HasObservers for GenericInProcessExecutor<H, HB, HT, OT, S>
where
    H: FnMut(&S::Input) -> ExitKind + ?Sized,
    HB: BorrowMut<H>,
    HT: ExecutorHooksTuple,
    OT: ObserversTuple<S>,
    S: State,
{
    #[inline]
    fn observers(&self) -> &OT {
        &self.observers
    }

    #[inline]
    fn observers_mut(&mut self) -> &mut OT {
        &mut self.observers
    }
}
impl<H, HB, HT, OT, S> GenericInProcessExecutor<H, HB, HT, OT, S>
where
    H: FnMut(&S::Input) -> ExitKind + ?Sized,
    HB: BorrowMut<H>,
    HT: ExecutorHooksTuple,
    OT: ObserversTuple<S>,
    S: State,
{
    /// This function marks the boundary between the fuzzer and the target
    #[inline]
    pub fn enter_target<EM, Z>(
        &mut self,
        fuzzer: &mut Z,
        state: &mut <Self as UsesState>::State,
        mgr: &mut EM,
        input: &<Self as UsesInput>::Input,
    ) {
        unsafe {
            let data = addr_of_mut!(GLOBAL_STATE);
            write_volatile(
                addr_of_mut!((*data).current_input_ptr),
                core::ptr::from_ref(input) as *const c_void,
            );
            write_volatile(
                addr_of_mut!((*data).executor_ptr),
                core::ptr::from_ref(self) as *const c_void,
            );
            // Direct raw pointers access /aliasing is pretty undefined behavior.
            // Since the state and event may have moved in memory, refresh them right before the signal may happen
            write_volatile(
                addr_of_mut!((*data).state_ptr),
                core::ptr::from_mut(state) as *mut c_void,
            );
            write_volatile(
                addr_of_mut!((*data).event_mgr_ptr),
                core::ptr::from_mut(mgr) as *mut c_void,
            );
            write_volatile(
                addr_of_mut!((*data).fuzzer_ptr),
                core::ptr::from_mut(fuzzer) as *mut c_void,
            );
            compiler_fence(Ordering::SeqCst);
        }
    }

    /// This function marks the boundary between the fuzzer and the target
    #[inline]
    pub fn leave_target<EM, Z>(
        &mut self,
        _fuzzer: &mut Z,
        _state: &mut <Self as UsesState>::State,
        _mgr: &mut EM,
        _input: &<Self as UsesInput>::Input,
    ) {
        unsafe {
            let data = addr_of_mut!(GLOBAL_STATE);

            write_volatile(addr_of_mut!((*data).current_input_ptr), null());
            compiler_fence(Ordering::SeqCst);
        }
    }
}

impl<'a, H, OT, S> InProcessExecutor<'a, H, OT, S>
where
    H: FnMut(&<S as UsesInput>::Input) -> ExitKind + ?Sized,
    OT: ObserversTuple<S>,
    S: HasExecutions + HasSolutions + HasCorpus + State,
{
    /// Create a new in mem executor with the default timeout (5 sec)
    pub fn new<EM, OF, Z>(
        harness_fn: &'a mut H,
        observers: OT,
        fuzzer: &mut Z,
        state: &mut S,
        event_mgr: &mut EM,
    ) -> Result<Self, Error>
    where
        Self: Executor<EM, Z, State = S>,
        EM: EventFirer<State = S> + EventRestarter,
        OF: Feedback<S>,
        S: State,
        Z: HasObjective<Objective = OF, State = S>,
    {
        Self::with_timeout_generic(
            tuple_list!(),
            harness_fn,
            observers,
            fuzzer,
            state,
            event_mgr,
            Duration::from_millis(5000),
        )
    }

    /// Create a new in mem executor with the default timeout and use batch mode (5 sec)
    /// Do not use batched mode timeouts with cmplog cores. It is not supported
    #[cfg(all(feature = "std", target_os = "linux"))]
    pub fn batched_timeouts<EM, OF, Z>(
        harness_fn: &'a mut H,
        observers: OT,
        fuzzer: &mut Z,
        state: &mut S,
        event_mgr: &mut EM,
        exec_tmout: Duration,
    ) -> Result<Self, Error>
    where
        Self: Executor<EM, Z, State = S>,
        EM: EventFirer<State = S> + EventRestarter,
        OF: Feedback<S>,
        S: State,
        Z: HasObjective<Objective = OF, State = S>,
    {
        let mut me = Self::with_timeout_generic(
            tuple_list!(),
            harness_fn,
            observers,
            fuzzer,
            state,
            event_mgr,
            exec_tmout,
        )?;
        me.hooks_mut().0.timer_mut().batch_mode = true;
        Ok(me)
    }

    /// Create a new in mem executor.
    /// Caution: crash and restart in one of them will lead to odd behavior if multiple are used,
    /// depending on different corpus or state.
    /// * `user_hooks` - the hooks run before and after the harness's execution
    /// * `harness_fn` - the harness, executing the function
    /// * `observers` - the observers observing the target during execution
    /// This may return an error on unix, if signal handler setup fails
    pub fn with_timeout<EM, OF, Z>(
        harness_fn: &'a mut H,
        observers: OT,
        _fuzzer: &mut Z,
        state: &mut S,
        _event_mgr: &mut EM,
        timeout: Duration,
    ) -> Result<Self, Error>
    where
        Self: Executor<EM, Z, State = S>,
        EM: EventFirer<State = S> + EventRestarter,
        OF: Feedback<S>,
        S: State,
        Z: HasObjective<Objective = OF, State = S>,
    {
        let default = InProcessHooks::new::<Self, EM, OF, Z>(timeout)?;
        let mut hooks = tuple_list!(default).merge(tuple_list!());
        hooks.init_all::<Self, S>(state);

        #[cfg(windows)]
        // Some initialization necessary for windows.
        unsafe {
            /*
                See https://github.com/AFLplusplus/LibAFL/pull/403
                This one reserves certain amount of memory for the stack.
                If stack overflow happens during fuzzing on windows, the program is transferred to our exception handler for windows.
                However, if we run out of the stack memory again in this exception handler, we'll crash with STATUS_ACCESS_VIOLATION.
                We need this API call because with the llmp_compression
                feature enabled, the exception handler uses a lot of stack memory (in the compression lib code) on release build.
                As far as I have observed, the compression uses around 0x10000 bytes, but for safety let's just reserve 0x20000 bytes for our exception handlers.
                This number 0x20000 could vary depending on the compilers optimization for future compression library changes.
            */
            let mut stack_reserved = 0x20000;
            SetThreadStackGuarantee(&mut stack_reserved)?;
        }

        #[cfg(all(feature = "std", windows))]
        {
            // set timeout for the handler
            *hooks.0.millis_sec_mut() = timeout.as_millis() as i64;
        }

        Ok(Self {
            harness_fn,
            observers,
            hooks,
            phantom: PhantomData,
        })
    }
}

impl<H, HB, HT, OT, S> GenericInProcessExecutor<H, HB, HT, OT, S>
where
    H: FnMut(&<S as UsesInput>::Input) -> ExitKind + ?Sized,
    HB: BorrowMut<H>,
    HT: ExecutorHooksTuple,
    OT: ObserversTuple<S>,
    S: HasExecutions + HasSolutions + HasCorpus + State,
{
    /// Create a new in mem executor with the default timeout (5 sec)
    pub fn generic<EM, OF, Z>(
        user_hooks: HT,
        harness_fn: HB,
        observers: OT,
        fuzzer: &mut Z,
        state: &mut S,
        event_mgr: &mut EM,
    ) -> Result<Self, Error>
    where
        Self: Executor<EM, Z, State = S>,
        EM: EventFirer<State = S> + EventRestarter,
        OF: Feedback<S>,
        S: State,
        Z: HasObjective<Objective = OF, State = S>,
    {
        Self::with_timeout_generic(
            user_hooks,
            harness_fn,
            observers,
            fuzzer,
            state,
            event_mgr,
            Duration::from_millis(5000),
        )
    }

    /// Create a new in mem executor with the default timeout and use batch mode(5 sec)
    #[cfg(all(feature = "std", target_os = "linux"))]
    pub fn batched_timeout_generic<EM, OF, Z>(
        user_hooks: HT,
        harness_fn: HB,
        observers: OT,
        fuzzer: &mut Z,
        state: &mut S,
        event_mgr: &mut EM,
        exec_tmout: Duration,
    ) -> Result<Self, Error>
    where
        Self: Executor<EM, Z, State = S>,
        EM: EventFirer<State = S> + EventRestarter,
        OF: Feedback<S>,
        S: State,
        Z: HasObjective<Objective = OF, State = S>,
    {
        let mut me = Self::with_timeout_generic(
            user_hooks, harness_fn, observers, fuzzer, state, event_mgr, exec_tmout,
        )?;
        me.hooks_mut().0.timer_mut().batch_mode = true;
        Ok(me)
    }

    /// Create a new in mem executor.
    /// Caution: crash and restart in one of them will lead to odd behavior if multiple are used,
    /// depending on different corpus or state.
    /// * `user_hooks` - the hooks run before and after the harness's execution
    /// * `harness_fn` - the harness, executing the function
    /// * `observers` - the observers observing the target during execution
    /// This may return an error on unix, if signal handler setup fails
    pub fn with_timeout_generic<EM, OF, Z>(
        user_hooks: HT,
        harness_fn: HB,
        observers: OT,
        _fuzzer: &mut Z,
        state: &mut S,
        _event_mgr: &mut EM,
        timeout: Duration,
    ) -> Result<Self, Error>
    where
        Self: Executor<EM, Z, State = S>,
        EM: EventFirer<State = S> + EventRestarter,
        OF: Feedback<S>,
        S: State,
        Z: HasObjective<Objective = OF, State = S>,
    {
        let default = InProcessHooks::new::<Self, EM, OF, Z>(timeout)?;
        let mut hooks = tuple_list!(default).merge(user_hooks);
        hooks.init_all::<Self, S>(state);

        #[cfg(windows)]
        // Some initialization necessary for windows.
        unsafe {
            /*
                See https://github.com/AFLplusplus/LibAFL/pull/403
                This one reserves certain amount of memory for the stack.
                If stack overflow happens during fuzzing on windows, the program is transferred to our exception handler for windows.
                However, if we run out of the stack memory again in this exception handler, we'll crash with STATUS_ACCESS_VIOLATION.
                We need this API call because with the llmp_compression
                feature enabled, the exception handler uses a lot of stack memory (in the compression lib code) on release build.
                As far as I have observed, the compression uses around 0x10000 bytes, but for safety let's just reserve 0x20000 bytes for our exception handlers.
                This number 0x20000 could vary depending on the compilers optimization for future compression library changes.
            */
            let mut stack_reserved = 0x20000;
            SetThreadStackGuarantee(&mut stack_reserved)?;
        }

        #[cfg(all(feature = "std", windows))]
        {
            // set timeout for the handler
            *hooks.0.millis_sec_mut() = timeout.as_millis() as i64;
        }

        Ok(Self {
            harness_fn,
            observers,
            hooks,
            phantom: PhantomData,
        })
    }

    /// Retrieve the harness function.
    #[inline]
    pub fn harness(&self) -> &H {
        self.harness_fn.borrow()
    }

    /// Retrieve the harness function for a mutable reference.
    #[inline]
    pub fn harness_mut(&mut self) -> &mut H {
        self.harness_fn.borrow_mut()
    }

    /// The inprocess handlers
    #[inline]
    pub fn hooks(&self) -> &(InProcessHooks, HT) {
        &self.hooks
    }

    /// The inprocess handlers (mutable)
    #[inline]
    pub fn hooks_mut(&mut self) -> &mut (InProcessHooks, HT) {
        &mut self.hooks
    }
}

/// The struct has [`InProcessHooks`].
pub trait HasInProcessHooks {
    /// Get the in-process handlers.
    fn inprocess_hooks(&self) -> &InProcessHooks;

    /// Get the mut in-process handlers.
    fn inprocess_hooks_mut(&mut self) -> &mut InProcessHooks;
}

impl<H, HB, HT, OT, S> HasInProcessHooks for GenericInProcessExecutor<H, HB, HT, OT, S>
where
    H: FnMut(&<S as UsesInput>::Input) -> ExitKind + ?Sized,
    HB: BorrowMut<H>,
    HT: ExecutorHooksTuple,
    OT: ObserversTuple<S>,
    S: State + HasExecutions + HasSolutions + HasCorpus,
{
    /// the timeout handler
    #[inline]
    fn inprocess_hooks(&self) -> &InProcessHooks {
        &self.hooks.0
    }

    /// the timeout handler
    #[inline]
    fn inprocess_hooks_mut(&mut self) -> &mut InProcessHooks {
        &mut self.hooks.0
    }
}

#[inline]
#[allow(clippy::too_many_arguments)]
/// Save state if it is an objective
pub fn run_observers_and_save_state<E, EM, OF, Z>(
    executor: &mut E,
    state: &mut E::State,
    input: &<E::State as UsesInput>::Input,
    fuzzer: &mut Z,
    event_mgr: &mut EM,
    exitkind: ExitKind,
) where
    E: HasObservers,
    EM: EventFirer<State = E::State> + EventRestarter<State = E::State>,
    OF: Feedback<E::State>,
    E::State: HasExecutions + HasSolutions + HasCorpus,
    Z: HasObjective<Objective = OF, State = E::State>,
{
    let observers = executor.observers_mut();

    observers
        .post_exec_all(state, input, &exitkind)
        .expect("Observers post_exec_all failed");

    let interesting = fuzzer
        .objective_mut()
        .is_interesting(state, event_mgr, input, observers, &exitkind)
        .expect("In run_observers_and_save_state objective failure.");

    if interesting {
        let mut new_testcase = Testcase::with_executions(input.clone(), *state.executions());
        new_testcase.add_metadata(exitkind);
        new_testcase.set_parent_id_optional(*state.corpus().current());
        fuzzer
            .objective_mut()
            .append_metadata(state, observers, &mut new_testcase)
            .expect("Failed adding metadata");
        state
            .solutions_mut()
            .add(new_testcase)
            .expect("In run_observers_and_save_state solutions failure.");
        event_mgr
            .fire(
                state,
                Event::Objective {
                    objective_size: state.solutions().count(),
                },
            )
            .expect("Could not save state in run_observers_and_save_state");
    }

    // Serialize the state and wait safely for the broker to read pending messages
    event_mgr.on_restart(state).unwrap();

    log::info!("Bye!");
}

// TODO remove this after executor refactor and libafl qemu new executor
/// Expose a version of the crash handler that can be called from e.g. an emulator
///
/// # Safety
/// This will directly access `GLOBAL_STATE` and related data pointers
#[cfg(any(unix, feature = "std"))]
pub unsafe fn generic_inproc_crash_handler<E, EM, OF, Z>()
where
    E: Executor<EM, Z> + HasObservers,
    EM: EventFirer<State = E::State> + EventRestarter<State = E::State>,
    OF: Feedback<E::State>,
    E::State: HasExecutions + HasSolutions + HasCorpus,
    Z: HasObjective<Objective = OF, State = E::State>,
{
    let data = addr_of_mut!(GLOBAL_STATE);
    let in_handler = (*data).set_in_handler(true);

    if (*data).is_valid() {
        let executor = (*data).executor_mut::<E>();
        let state = (*data).state_mut::<E::State>();
        let event_mgr = (*data).event_mgr_mut::<EM>();
        let fuzzer = (*data).fuzzer_mut::<Z>();
        let input = (*data).take_current_input::<<E::State as UsesInput>::Input>();

        run_observers_and_save_state::<E, EM, OF, Z>(
            executor,
            state,
            input,
            fuzzer,
            event_mgr,
            ExitKind::Crash,
        );
    }

    (*data).set_in_handler(in_handler);
}

#[cfg(test)]
mod tests {
    use libafl_bolts::tuples::tuple_list;

    use crate::{
        corpus::InMemoryCorpus,
        events::NopEventManager,
        executors::{Executor, ExitKind, InProcessExecutor},
        feedbacks::CrashFeedback,
        inputs::{NopInput, UsesInput},
        schedulers::RandScheduler,
        state::StdState,
        StdFuzzer,
    };

<<<<<<< HEAD
    pub(crate) type HandlerFuncPtr = unsafe fn(
        Signal,
        &mut siginfo_t,
        Option<&mut ucontext_t>,
        data: &mut InProcessExecutorHandlerData,
    );

    /// A handler that does nothing.
    /*pub fn nop_handler(
        _signal: Signal,
        _info: &mut siginfo_t,
        _context: Option<&mut ucontext_t>,
        _data: &mut InProcessExecutorHandlerData,
    ) {
    }*/

    #[cfg(unix)]
    impl Handler for InProcessExecutorHandlerData {
        fn handle(
            &mut self,
            signal: Signal,
            info: &mut siginfo_t,
            context: Option<&mut ucontext_t>,
        ) {
            unsafe {
                let data = &mut GLOBAL_STATE;
                let in_handler = data.set_in_handler(true);
                match signal {
                    Signal::SigUser2 | Signal::SigAlarm => {
                        if !data.timeout_handler.is_null() {
                            let func: HandlerFuncPtr = transmute(data.timeout_handler);
                            (func)(signal, info, context, data);
                        }
                    }
                    _ => {
                        if !data.crash_handler.is_null() {
                            let func: HandlerFuncPtr = transmute(data.crash_handler);
                            (func)(signal, info, context, data);
                        }
                    }
                }
                data.set_in_handler(in_handler);
            }
        }

        fn signals(&self) -> Vec<Signal> {
            vec![
                Signal::SigAlarm,
                Signal::SigUser2,
                Signal::SigAbort,
                Signal::SigBus,
                Signal::SigPipe,
                Signal::SigFloatingPointException,
                Signal::SigIllegalInstruction,
                Signal::SigSegmentationFault,
                Signal::SigTrap,
            ]
        }
    }

    /// invokes the `post_exec` hook on all observer in case of panic
    #[cfg(feature = "std")]
    pub fn setup_panic_hook<E, EM, OF, Z>()
    where
        E: HasObservers,
        EM: EventFirer<State = E::State> + EventRestarter<State = E::State>,
        OF: Feedback<E::State>,
        E::State: HasExecutions + HasSolutions + HasCorpus,
        Z: HasObjective<Objective = OF, State = E::State>,
    {
        let old_hook = panic::take_hook();
        panic::set_hook(Box::new(move |panic_info| {
            old_hook(panic_info);
            let data = unsafe { &mut GLOBAL_STATE };
            let in_handler = data.set_in_handler(true);
            if data.is_valid() {
                // We are fuzzing!
                let executor = data.executor_mut::<E>();
                let state = data.state_mut::<E::State>();
                let input = data.take_current_input::<<E::State as UsesInput>::Input>();
                let fuzzer = data.fuzzer_mut::<Z>();
                let event_mgr = data.event_mgr_mut::<EM>();

                run_observers_and_save_state::<E, EM, OF, Z>(
                    executor,
                    state,
                    input,
                    fuzzer,
                    event_mgr,
                    ExitKind::Crash,
                );

                unsafe {
                    libc::_exit(128 + 6);
                } // SIGABRT exit code
            }
            data.set_in_handler(in_handler);
        }));
    }

    /// Timeout-Handler for in-process fuzzing.
    /// It will store the current State to shmem, then exit.
    ///
    /// # Safety
    /// Well, signal handling is not safe
    #[cfg(unix)]
    pub unsafe fn inproc_timeout_handler<E, EM, OF, Z>(
        _signal: Signal,
        _info: &mut siginfo_t,
        _context: Option<&mut ucontext_t>,
        data: &mut InProcessExecutorHandlerData,
    ) where
        E: HasObservers,
        EM: EventFirer<State = E::State> + EventRestarter<State = E::State>,
        OF: Feedback<E::State>,
        E::State: HasExecutions + HasSolutions + HasCorpus,
        Z: HasObjective<Objective = OF, State = E::State>,
    {
        if !data.timeout_executor_ptr.is_null()
            && data.timeout_executor_mut::<E>().handle_timeout(data)
        {
            return;
        }

        if !data.is_valid() {
            log::warn!("TIMEOUT or SIGUSR2 happened, but currently not fuzzing.");
            return;
        }

        let executor = data.executor_mut::<E>();
        let state = data.state_mut::<E::State>();
        let event_mgr = data.event_mgr_mut::<EM>();
        let fuzzer = data.fuzzer_mut::<Z>();
        let input = data.take_current_input::<<E::State as UsesInput>::Input>();

        log::error!("Timeout in fuzz run.");

        run_observers_and_save_state::<E, EM, OF, Z>(
            executor,
            state,
            input,
            fuzzer,
            event_mgr,
            ExitKind::Timeout,
        );

        libc::_exit(55);
    }

    /// Crash-Handler for in-process fuzzing.
    /// Will be used for signal handling.
    /// It will store the current State to shmem, then exit.
    ///
    /// # Safety
    /// Well, signal handling is not safe
    #[allow(clippy::too_many_lines)]
    pub unsafe fn inproc_crash_handler<E, EM, OF, Z>(
        signal: Signal,
        _info: &mut siginfo_t,
        _context: Option<&mut ucontext_t>,
        data: &mut InProcessExecutorHandlerData,
    ) where
        E: Executor<EM, Z> + HasObservers,
        EM: EventFirer<State = E::State> + EventRestarter<State = E::State>,
        OF: Feedback<E::State>,
        E::State: HasExecutions + HasSolutions + HasCorpus,
        Z: HasObjective<Objective = OF, State = E::State>,
    {
        #[cfg(feature = "safe_alloc_for_inprocess")]
        {
            extern "C" {
                fn allocator_switch_to_safe_mode();
            }
            allocator_switch_to_safe_mode();
        }

        #[cfg(all(target_os = "android", target_arch = "aarch64"))]
        let _context = _context.map(|p| {
            &mut *(((p as *mut _ as *mut libc::c_void as usize) + 128) as *mut libc::c_void
                as *mut ucontext_t)
        });

        log::error!("Crashed with {signal}");
        if data.is_valid() {
            let executor = data.executor_mut::<E>();
            // disarms timeout in case of TimeoutExecutor
            executor.post_run_reset();
            let state = data.state_mut::<E::State>();
            let event_mgr = data.event_mgr_mut::<EM>();
            let fuzzer = data.fuzzer_mut::<Z>();
            let input = data.take_current_input::<<E::State as UsesInput>::Input>();

            log::error!("Child crashed!");

            #[cfg(all(feature = "std", unix, not(feature = "safe_alloc_for_inprocess")))]
            {
                let mut bsod = Vec::new();
                {
                    let mut writer = std::io::BufWriter::new(&mut bsod);
                    writeln!(writer, "input: {:?}", input.generate_name(0)).unwrap();
                    libafl_bolts::minibsod::generate_minibsod(
                        &mut writer,
                        signal,
                        _info,
                        _context.as_deref(),
                    )
                    .unwrap();
                    writer.flush().unwrap();
                }
                log::error!("{}", std::str::from_utf8(&bsod).unwrap());
            }

            run_observers_and_save_state::<E, EM, OF, Z>(
                executor,
                state,
                input,
                fuzzer,
                event_mgr,
                ExitKind::Crash,
            );
        } else {
            {
                log::error!("Double crash\n");
                #[cfg(target_os = "android")]
                let si_addr = (_info._pad[0] as i64) | ((_info._pad[1] as i64) << 32);
                #[cfg(not(target_os = "android"))]
                let si_addr = { _info.si_addr() as usize };

                log::error!(
                    "We crashed at addr 0x{si_addr:x}, but are not in the target... Bug in the fuzzer? Exiting."
                );

                #[cfg(all(feature = "std", unix, not(feature = "safe_alloc_for_inprocess")))]
                {
                    let mut bsod = Vec::new();
                    {
                        let mut writer = std::io::BufWriter::new(&mut bsod);
                        libafl_bolts::minibsod::generate_minibsod(
                            &mut writer,
                            signal,
                            _info,
                            _context.as_deref(),
                        )
                        .unwrap();
                        writer.flush().unwrap();
                    }
                    log::error!("{}", std::str::from_utf8(&bsod).unwrap());
                }
            }

            #[cfg(feature = "std")]
            {
                log::error!("Type QUIT to restart the child");
                let mut line = String::new();
                while line.trim() != "QUIT" {
                    std::io::stdin().read_line(&mut line).unwrap();
                }
            }

            // TODO tell the parent to not restart
        }

        libc::_exit(128 + (signal as i32));
=======
    impl UsesInput for () {
        type Input = NopInput;
>>>>>>> 5151f1e3
    }

    #[test]
    #[allow(clippy::let_unit_value)]
    fn test_inmem_exec() {
        let mut harness = |_buf: &NopInput| ExitKind::Ok;
        let rand = libafl_bolts::rands::XkcdRand::new();
        let corpus = InMemoryCorpus::<NopInput>::new();
        let solutions = InMemoryCorpus::new();
        let mut objective = CrashFeedback::new();
        let mut feedback = tuple_list!();
        let sche = RandScheduler::new();
        let mut mgr = NopEventManager::new();
        let mut state =
            StdState::new(rand, corpus, solutions, &mut feedback, &mut objective).unwrap();
        let mut fuzzer = StdFuzzer::<_, _, _, ()>::new(sche, feedback, objective);

        let mut in_process_executor = InProcessExecutor::new(
            &mut harness,
            tuple_list!(),
            &mut fuzzer,
            &mut state,
            &mut mgr,
        )
        .unwrap();
        let input = NopInput {};
        in_process_executor
            .run_target(&mut fuzzer, &mut state, &mut mgr, &input)
            .unwrap();
    }
}

#[cfg(feature = "python")]
#[allow(missing_docs)]
#[allow(clippy::unnecessary_fallible_conversions)]
/// `InProcess` Python bindings
pub mod pybind {
    use alloc::boxed::Box;

    use libafl_bolts::tuples::tuple_list;
    use pyo3::{prelude::*, types::PyBytes};

    use crate::{
        events::pybind::PythonEventManager,
        executors::{inprocess::OwnedInProcessExecutor, pybind::PythonExecutor, ExitKind},
        fuzzer::pybind::PythonStdFuzzerWrapper,
        inputs::{BytesInput, HasBytesVec},
        observers::pybind::PythonObserversTuple,
        state::pybind::{PythonStdState, PythonStdStateWrapper},
    };

    #[pyclass(unsendable, name = "InProcessExecutor")]
    #[derive(Debug)]
    /// Python class for OwnedInProcessExecutor (i.e. InProcessExecutor with owned harness)
    pub struct PythonOwnedInProcessExecutor {
        /// Rust wrapped OwnedInProcessExecutor object
        pub inner: OwnedInProcessExecutor<PythonObserversTuple, PythonStdState>,
    }

    #[pymethods]
    impl PythonOwnedInProcessExecutor {
        #[new]
        fn new(
            harness: PyObject,
            py_observers: PythonObserversTuple,
            py_fuzzer: &mut PythonStdFuzzerWrapper,
            py_state: &mut PythonStdStateWrapper,
            py_event_manager: &mut PythonEventManager,
        ) -> Self {
            Self {
                inner: OwnedInProcessExecutor::generic(
                    tuple_list!(),
                    Box::new(move |input: &BytesInput| {
                        Python::with_gil(|py| -> PyResult<()> {
                            let args = (PyBytes::new(py, input.bytes()),);
                            harness.call1(py, args)?;
                            Ok(())
                        })
                        .unwrap();
                        ExitKind::Ok
                    }),
                    py_observers,
                    py_fuzzer.unwrap_mut(),
                    py_state.unwrap_mut(),
                    py_event_manager,
                )
                .expect("Failed to create the Executor"),
            }
        }

        #[must_use]
        pub fn as_executor(slf: Py<Self>) -> PythonExecutor {
            PythonExecutor::new_inprocess(slf)
        }
    }

    /// Register the classes to the python module
    pub fn register(_py: Python, m: &PyModule) -> PyResult<()> {
        m.add_class::<PythonOwnedInProcessExecutor>()?;
        Ok(())
    }
}<|MERGE_RESOLUTION|>--- conflicted
+++ resolved
@@ -622,274 +622,8 @@
         StdFuzzer,
     };
 
-<<<<<<< HEAD
-    pub(crate) type HandlerFuncPtr = unsafe fn(
-        Signal,
-        &mut siginfo_t,
-        Option<&mut ucontext_t>,
-        data: &mut InProcessExecutorHandlerData,
-    );
-
-    /// A handler that does nothing.
-    /*pub fn nop_handler(
-        _signal: Signal,
-        _info: &mut siginfo_t,
-        _context: Option<&mut ucontext_t>,
-        _data: &mut InProcessExecutorHandlerData,
-    ) {
-    }*/
-
-    #[cfg(unix)]
-    impl Handler for InProcessExecutorHandlerData {
-        fn handle(
-            &mut self,
-            signal: Signal,
-            info: &mut siginfo_t,
-            context: Option<&mut ucontext_t>,
-        ) {
-            unsafe {
-                let data = &mut GLOBAL_STATE;
-                let in_handler = data.set_in_handler(true);
-                match signal {
-                    Signal::SigUser2 | Signal::SigAlarm => {
-                        if !data.timeout_handler.is_null() {
-                            let func: HandlerFuncPtr = transmute(data.timeout_handler);
-                            (func)(signal, info, context, data);
-                        }
-                    }
-                    _ => {
-                        if !data.crash_handler.is_null() {
-                            let func: HandlerFuncPtr = transmute(data.crash_handler);
-                            (func)(signal, info, context, data);
-                        }
-                    }
-                }
-                data.set_in_handler(in_handler);
-            }
-        }
-
-        fn signals(&self) -> Vec<Signal> {
-            vec![
-                Signal::SigAlarm,
-                Signal::SigUser2,
-                Signal::SigAbort,
-                Signal::SigBus,
-                Signal::SigPipe,
-                Signal::SigFloatingPointException,
-                Signal::SigIllegalInstruction,
-                Signal::SigSegmentationFault,
-                Signal::SigTrap,
-            ]
-        }
-    }
-
-    /// invokes the `post_exec` hook on all observer in case of panic
-    #[cfg(feature = "std")]
-    pub fn setup_panic_hook<E, EM, OF, Z>()
-    where
-        E: HasObservers,
-        EM: EventFirer<State = E::State> + EventRestarter<State = E::State>,
-        OF: Feedback<E::State>,
-        E::State: HasExecutions + HasSolutions + HasCorpus,
-        Z: HasObjective<Objective = OF, State = E::State>,
-    {
-        let old_hook = panic::take_hook();
-        panic::set_hook(Box::new(move |panic_info| {
-            old_hook(panic_info);
-            let data = unsafe { &mut GLOBAL_STATE };
-            let in_handler = data.set_in_handler(true);
-            if data.is_valid() {
-                // We are fuzzing!
-                let executor = data.executor_mut::<E>();
-                let state = data.state_mut::<E::State>();
-                let input = data.take_current_input::<<E::State as UsesInput>::Input>();
-                let fuzzer = data.fuzzer_mut::<Z>();
-                let event_mgr = data.event_mgr_mut::<EM>();
-
-                run_observers_and_save_state::<E, EM, OF, Z>(
-                    executor,
-                    state,
-                    input,
-                    fuzzer,
-                    event_mgr,
-                    ExitKind::Crash,
-                );
-
-                unsafe {
-                    libc::_exit(128 + 6);
-                } // SIGABRT exit code
-            }
-            data.set_in_handler(in_handler);
-        }));
-    }
-
-    /// Timeout-Handler for in-process fuzzing.
-    /// It will store the current State to shmem, then exit.
-    ///
-    /// # Safety
-    /// Well, signal handling is not safe
-    #[cfg(unix)]
-    pub unsafe fn inproc_timeout_handler<E, EM, OF, Z>(
-        _signal: Signal,
-        _info: &mut siginfo_t,
-        _context: Option<&mut ucontext_t>,
-        data: &mut InProcessExecutorHandlerData,
-    ) where
-        E: HasObservers,
-        EM: EventFirer<State = E::State> + EventRestarter<State = E::State>,
-        OF: Feedback<E::State>,
-        E::State: HasExecutions + HasSolutions + HasCorpus,
-        Z: HasObjective<Objective = OF, State = E::State>,
-    {
-        if !data.timeout_executor_ptr.is_null()
-            && data.timeout_executor_mut::<E>().handle_timeout(data)
-        {
-            return;
-        }
-
-        if !data.is_valid() {
-            log::warn!("TIMEOUT or SIGUSR2 happened, but currently not fuzzing.");
-            return;
-        }
-
-        let executor = data.executor_mut::<E>();
-        let state = data.state_mut::<E::State>();
-        let event_mgr = data.event_mgr_mut::<EM>();
-        let fuzzer = data.fuzzer_mut::<Z>();
-        let input = data.take_current_input::<<E::State as UsesInput>::Input>();
-
-        log::error!("Timeout in fuzz run.");
-
-        run_observers_and_save_state::<E, EM, OF, Z>(
-            executor,
-            state,
-            input,
-            fuzzer,
-            event_mgr,
-            ExitKind::Timeout,
-        );
-
-        libc::_exit(55);
-    }
-
-    /// Crash-Handler for in-process fuzzing.
-    /// Will be used for signal handling.
-    /// It will store the current State to shmem, then exit.
-    ///
-    /// # Safety
-    /// Well, signal handling is not safe
-    #[allow(clippy::too_many_lines)]
-    pub unsafe fn inproc_crash_handler<E, EM, OF, Z>(
-        signal: Signal,
-        _info: &mut siginfo_t,
-        _context: Option<&mut ucontext_t>,
-        data: &mut InProcessExecutorHandlerData,
-    ) where
-        E: Executor<EM, Z> + HasObservers,
-        EM: EventFirer<State = E::State> + EventRestarter<State = E::State>,
-        OF: Feedback<E::State>,
-        E::State: HasExecutions + HasSolutions + HasCorpus,
-        Z: HasObjective<Objective = OF, State = E::State>,
-    {
-        #[cfg(feature = "safe_alloc_for_inprocess")]
-        {
-            extern "C" {
-                fn allocator_switch_to_safe_mode();
-            }
-            allocator_switch_to_safe_mode();
-        }
-
-        #[cfg(all(target_os = "android", target_arch = "aarch64"))]
-        let _context = _context.map(|p| {
-            &mut *(((p as *mut _ as *mut libc::c_void as usize) + 128) as *mut libc::c_void
-                as *mut ucontext_t)
-        });
-
-        log::error!("Crashed with {signal}");
-        if data.is_valid() {
-            let executor = data.executor_mut::<E>();
-            // disarms timeout in case of TimeoutExecutor
-            executor.post_run_reset();
-            let state = data.state_mut::<E::State>();
-            let event_mgr = data.event_mgr_mut::<EM>();
-            let fuzzer = data.fuzzer_mut::<Z>();
-            let input = data.take_current_input::<<E::State as UsesInput>::Input>();
-
-            log::error!("Child crashed!");
-
-            #[cfg(all(feature = "std", unix, not(feature = "safe_alloc_for_inprocess")))]
-            {
-                let mut bsod = Vec::new();
-                {
-                    let mut writer = std::io::BufWriter::new(&mut bsod);
-                    writeln!(writer, "input: {:?}", input.generate_name(0)).unwrap();
-                    libafl_bolts::minibsod::generate_minibsod(
-                        &mut writer,
-                        signal,
-                        _info,
-                        _context.as_deref(),
-                    )
-                    .unwrap();
-                    writer.flush().unwrap();
-                }
-                log::error!("{}", std::str::from_utf8(&bsod).unwrap());
-            }
-
-            run_observers_and_save_state::<E, EM, OF, Z>(
-                executor,
-                state,
-                input,
-                fuzzer,
-                event_mgr,
-                ExitKind::Crash,
-            );
-        } else {
-            {
-                log::error!("Double crash\n");
-                #[cfg(target_os = "android")]
-                let si_addr = (_info._pad[0] as i64) | ((_info._pad[1] as i64) << 32);
-                #[cfg(not(target_os = "android"))]
-                let si_addr = { _info.si_addr() as usize };
-
-                log::error!(
-                    "We crashed at addr 0x{si_addr:x}, but are not in the target... Bug in the fuzzer? Exiting."
-                );
-
-                #[cfg(all(feature = "std", unix, not(feature = "safe_alloc_for_inprocess")))]
-                {
-                    let mut bsod = Vec::new();
-                    {
-                        let mut writer = std::io::BufWriter::new(&mut bsod);
-                        libafl_bolts::minibsod::generate_minibsod(
-                            &mut writer,
-                            signal,
-                            _info,
-                            _context.as_deref(),
-                        )
-                        .unwrap();
-                        writer.flush().unwrap();
-                    }
-                    log::error!("{}", std::str::from_utf8(&bsod).unwrap());
-                }
-            }
-
-            #[cfg(feature = "std")]
-            {
-                log::error!("Type QUIT to restart the child");
-                let mut line = String::new();
-                while line.trim() != "QUIT" {
-                    std::io::stdin().read_line(&mut line).unwrap();
-                }
-            }
-
-            // TODO tell the parent to not restart
-        }
-
-        libc::_exit(128 + (signal as i32));
-=======
     impl UsesInput for () {
         type Input = NopInput;
->>>>>>> 5151f1e3
     }
 
     #[test]
