//! Expose an `Executor` based on a `Forkserver` in order to execute AFL/AFL++ binaries

use alloc::{borrow::ToOwned, string::ToString, vec::Vec};
use core::{
    fmt::{self, Debug, Formatter},
    marker::PhantomData,
    time::Duration,
};
use std::{
    ffi::{OsStr, OsString},
    io::{self, prelude::*, ErrorKind},
    os::{
        fd::{AsRawFd, BorrowedFd},
        unix::{io::RawFd, process::CommandExt},
    },
    path::Path,
    process::{Child, Command, Stdio},
};

use libafl_bolts::{
    fs::{get_unique_std_input_file, InputFile},
    os::{dup2, pipes::Pipe},
    shmem::{ShMem, ShMemProvider, UnixShMemProvider},
    tuples::Prepend,
    AsMutSlice, AsSlice, Truncate,
};
use nix::{
    sys::{
        select::{pselect, FdSet},
        signal::{kill, SigSet, Signal},
        time::TimeSpec,
        wait::waitpid,
    },
    unistd::Pid,
};

#[cfg(feature = "regex")]
use crate::observers::{get_asan_runtime_flags_with_log_path, AsanBacktraceObserver};
use crate::{
    executors::{Executor, ExitKind, HasObservers},
    inputs::{HasTargetBytes, Input, UsesInput},
    mutators::Tokens,
    observers::{MapObserver, Observer, ObserversTuple, UsesObservers},
    state::{HasExecutions, State, UsesState},
    Error,
};

const FORKSRV_FD: i32 = 198;
#[allow(clippy::cast_possible_wrap)]
const FS_OPT_ENABLED: i32 = 0x80000001_u32 as i32;
#[allow(clippy::cast_possible_wrap)]
const FS_OPT_MAPSIZE: i32 = 0x40000000_u32 as i32;
#[allow(clippy::cast_possible_wrap)]
const FS_OPT_SHDMEM_FUZZ: i32 = 0x01000000_u32 as i32;
#[allow(clippy::cast_possible_wrap)]
const FS_OPT_AUTODICT: i32 = 0x10000000_u32 as i32;

// #[allow(clippy::cast_possible_wrap)]
// const FS_OPT_MAX_MAPSIZE: i32 = ((0x00fffffe_u32 >> 1) + 1) as i32; // 8388608
const fn fs_opt_get_mapsize(x: i32) -> i32 {
    ((x & 0x00fffffe) >> 1) + 1
}
/* const fn fs_opt_set_mapsize(x: usize) -> usize {
    if x <= 1 {
      if x > FS_OPT_MAX_MAPSIZE { 0 } else { (x - 1) << 1 }
    } else { 0 }
} */

/// The length of header bytes which tells shmem size
const SHMEM_FUZZ_HDR_SIZE: usize = 4;
const MAX_INPUT_SIZE_DEFAULT: usize = 1024 * 1024;

/// The default signal to use to kill child processes
const KILL_SIGNAL_DEFAULT: Signal = Signal::SIGTERM;

/// Configure the target, `limit`, `setsid`, `pipe_stdin`, the code was borrowed from the [`Angora`](https://github.com/AngoraFuzzer/Angora) fuzzer
pub trait ConfigTarget {
    /// Sets the sid
    fn setsid(&mut self) -> &mut Self;
    /// Sets a mem limit
    fn setlimit(&mut self, memlimit: u64) -> &mut Self;
    /// Sets the stdin
    fn setstdin(&mut self, fd: RawFd, use_stdin: bool) -> &mut Self;
    /// Sets the AFL forkserver pipes
    fn setpipe(
        &mut self,
        st_read: RawFd,
        st_write: RawFd,
        ctl_read: RawFd,
        ctl_write: RawFd,
    ) -> &mut Self;
}

impl ConfigTarget for Command {
    fn setsid(&mut self) -> &mut Self {
        let func = move || {
            unsafe {
                libc::setsid();
            };
            Ok(())
        };
        unsafe { self.pre_exec(func) }
    }

    fn setpipe(
        &mut self,
        st_read: RawFd,
        st_write: RawFd,
        ctl_read: RawFd,
        ctl_write: RawFd,
    ) -> &mut Self {
        let func = move || {
            match dup2(ctl_read, FORKSRV_FD) {
                Ok(()) => (),
                Err(_) => {
                    return Err(io::Error::last_os_error());
                }
            }

            match dup2(st_write, FORKSRV_FD + 1) {
                Ok(()) => (),
                Err(_) => {
                    return Err(io::Error::last_os_error());
                }
            }
            unsafe {
                libc::close(st_read);
                libc::close(st_write);
                libc::close(ctl_read);
                libc::close(ctl_write);
            }
            Ok(())
        };
        unsafe { self.pre_exec(func) }
    }

    fn setstdin(&mut self, fd: RawFd, use_stdin: bool) -> &mut Self {
        if use_stdin {
            let func = move || {
                match dup2(fd, libc::STDIN_FILENO) {
                    Ok(()) => (),
                    Err(_) => {
                        return Err(io::Error::last_os_error());
                    }
                }
                Ok(())
            };
            unsafe { self.pre_exec(func) }
        } else {
            self
        }
    }

    #[allow(trivial_numeric_casts, clippy::cast_possible_wrap)]
    fn setlimit(&mut self, memlimit: u64) -> &mut Self {
        if memlimit == 0 {
            return self;
        }
        // # Safety
        // This method does not do shady pointer foo.
        // It merely call libc functions.
        let func = move || {
            let memlimit: libc::rlim_t = (memlimit as libc::rlim_t) << 20;
            let r = libc::rlimit {
                rlim_cur: memlimit,
                rlim_max: memlimit,
            };
            let r0 = libc::rlimit {
                rlim_cur: 0,
                rlim_max: 0,
            };

            #[cfg(target_os = "openbsd")]
            let mut ret = unsafe { libc::setrlimit(libc::RLIMIT_RSS, &r) };
            #[cfg(not(target_os = "openbsd"))]
            let mut ret = unsafe { libc::setrlimit(libc::RLIMIT_AS, &r) };
            if ret < 0 {
                return Err(io::Error::last_os_error());
            }
            ret = unsafe { libc::setrlimit(libc::RLIMIT_CORE, &r0) };
            if ret < 0 {
                return Err(io::Error::last_os_error());
            }
            Ok(())
        };
        // # Safety
        // This calls our non-shady function from above.
        unsafe { self.pre_exec(func) }
    }
}

/// The [`Forkserver`] is communication channel with a child process that forks on request of the fuzzer.
/// The communication happens via pipe.
#[derive(Debug)]
pub struct Forkserver {
    /// The "actual" forkserver we spawned in the target
    fsrv_handle: Child,
    /// Status pipe
    st_pipe: Pipe,
    /// Control pipe
    ctl_pipe: Pipe,
    /// Pid of the current forked child (child of the forkserver) during execution
    child_pid: Option<Pid>,
    /// The last status reported to us by the in-target forkserver
    status: i32,
    /// If the last run timed out (in in-target i32)
    last_run_timed_out: i32,
    /// The signal this [`Forkserver`] will use to kill (defaults to [`self.kill_signal`])
    kill_signal: Signal,
}

impl Drop for Forkserver {
    fn drop(&mut self) {
        // Modelled after <https://github.com/AFLplusplus/AFLplusplus/blob/dee76993812fa9b5d8c1b75126129887a10befae/src/afl-forkserver.c#L1429>
        log::debug!("Dropping forkserver",);

        if let Some(pid) = self.child_pid {
            log::debug!("Sending {} to child {pid}", self.kill_signal);
            if let Err(err) = kill(pid, self.kill_signal) {
                log::warn!(
                    "Failed to deliver kill signal to child process {}: {err} ({})",
                    pid,
                    io::Error::last_os_error()
                );
            }
        }

        let forkserver_pid = Pid::from_raw(self.fsrv_handle.id().try_into().unwrap());
        if let Err(err) = kill(forkserver_pid, self.kill_signal) {
            log::warn!(
                "Failed to deliver {} signal to forkserver {}: {err} ({})",
                self.kill_signal,
                forkserver_pid,
                io::Error::last_os_error()
            );
            let _ = kill(forkserver_pid, Signal::SIGKILL);
        } else if let Err(err) = waitpid(forkserver_pid, None) {
            log::warn!(
                "Waitpid on forkserver {} failed: {err} ({})",
                forkserver_pid,
                io::Error::last_os_error()
            );
            let _ = kill(forkserver_pid, Signal::SIGKILL);
        }
    }
}

#[allow(clippy::fn_params_excessive_bools)]
impl Forkserver {
    /// Create a new [`Forkserver`]
    #[allow(clippy::too_many_arguments)]
    pub fn new(
        target: OsString,
        args: Vec<OsString>,
        envs: Vec<(OsString, OsString)>,
        input_filefd: RawFd,
        use_stdin: bool,
        memlimit: u64,
        is_persistent: bool,
        is_deferred_frksrv: bool,
        debug_output: bool,
        current_dir: Option<OsString>
    ) -> Result<Self, Error> {
        Self::with_kill_signal(
            target,
            args,
            envs,
            input_filefd,
            use_stdin,
            memlimit,
            is_persistent,
            is_deferred_frksrv,
            debug_output,
            KILL_SIGNAL_DEFAULT,
            current_dir
        )
    }

    /// Create a new [`Forkserver`] that will kill child processes
    /// with the given `kill_signal`.
    /// Using `Forkserver::new(..)` will default to [`Signal::SIGTERM`].
    #[allow(clippy::too_many_arguments)]
    pub fn with_kill_signal(
        target: OsString,
        args: Vec<OsString>,
        envs: Vec<(OsString, OsString)>,
        input_filefd: RawFd,
        use_stdin: bool,
        memlimit: u64,
        is_persistent: bool,
        is_deferred_frksrv: bool,
        debug_output: bool,
        kill_signal: Signal,
        current_dir: Option<OsString>
    ) -> Result<Self, Error> {
        let mut st_pipe = Pipe::new().unwrap();
        let mut ctl_pipe = Pipe::new().unwrap();

        let (stdout, stderr) = if debug_output {
            (Stdio::inherit(), Stdio::inherit())
        } else {
            (Stdio::null(), Stdio::null())
        };

        let mut command = Command::new(target);

        // Setup args, stdio
        command
            .args(args)
            .stdin(Stdio::null())
            .stdout(stdout)
            .stderr(stderr);

        if current_dir.is_some() {
            let current_dir = current_dir.unwrap().as_os_str().to_owned();
            let path = Path::new(&current_dir);
            if !path.is_absolute() || !path.exists() {
                return Err(Error::illegal_state(
                    "Current dir must exist and be specified as an absolute path.".to_string(),
                ));
            }

            command.current_dir(path);
        }

        // Persistent, deferred forkserver
        if is_persistent {
            command.env("__AFL_PERSISTENT", "1");
        }

        if is_deferred_frksrv {
            command.env("__AFL_DEFER_FORKSRV", "1");
        }

        #[cfg(feature = "regex")]
        command.env("ASAN_OPTIONS", get_asan_runtime_flags_with_log_path());

        let fsrv_handle = match command
            .env("LD_BIND_NOW", "1")
            .envs(envs)
            .setlimit(memlimit)
            .setsid()
            .setstdin(input_filefd, use_stdin)
            .setpipe(
                st_pipe.read_end().unwrap(),
                st_pipe.write_end().unwrap(),
                ctl_pipe.read_end().unwrap(),
                ctl_pipe.write_end().unwrap(),
            )
            .spawn()
        {
            Ok(fsrv_handle) => fsrv_handle,
            Err(err) => {
                return Err(Error::illegal_state(format!(
                    "Could not spawn the forkserver: {err:#?}"
                )))
            }
        };

        // Ctl_pipe.read_end and st_pipe.write_end are unnecessary for the parent, so we'll close them
        ctl_pipe.close_read_end();
        st_pipe.close_write_end();

        Ok(Self {
            fsrv_handle,
            st_pipe,
            ctl_pipe,
            child_pid: None,
            status: 0,
            last_run_timed_out: 0,
            kill_signal,
        })
    }

    /// If the last run timed out (as in-target i32)
    #[must_use]
    pub fn last_run_timed_out_raw(&self) -> i32 {
        self.last_run_timed_out
    }

    /// If the last run timed out
    #[must_use]
    pub fn last_run_timed_out(&self) -> bool {
        self.last_run_timed_out_raw() != 0
    }

    /// Sets if the last run timed out (as in-target i32)
    #[inline]
    pub fn set_last_run_timed_out_raw(&mut self, last_run_timed_out: i32) {
        self.last_run_timed_out = last_run_timed_out;
    }

    /// Sets if the last run timed out
    #[inline]
    pub fn set_last_run_timed_out(&mut self, last_run_timed_out: bool) {
        self.last_run_timed_out = i32::from(last_run_timed_out);
    }

    /// The status
    #[must_use]
    pub fn status(&self) -> i32 {
        self.status
    }

    /// Sets the status
    pub fn set_status(&mut self, status: i32) {
        self.status = status;
    }

    /// The child pid
    #[must_use]
    pub fn child_pid(&self) -> Pid {
        self.child_pid.unwrap()
    }

    /// Set the child pid
    pub fn set_child_pid(&mut self, child_pid: Pid) {
        self.child_pid = Some(child_pid);
    }

    /// Remove the child pid.
    pub fn reset_child_pid(&mut self) {
        self.child_pid = None;
    }

    /// Read from the st pipe
    pub fn read_st(&mut self) -> Result<(usize, i32), Error> {
        let mut buf: [u8; 4] = [0_u8; 4];

        let rlen = self.st_pipe.read(&mut buf)?;
        let val: i32 = i32::from_ne_bytes(buf);
        Ok((rlen, val))
    }

    /// Read bytes of any length from the st pipe
    pub fn read_st_size(&mut self, size: usize) -> Result<(usize, Vec<u8>), Error> {
        let mut buf = vec![0; size];

        let rlen = self.st_pipe.read(&mut buf)?;
        Ok((rlen, buf))
    }

    /// Write to the ctl pipe
    pub fn write_ctl(&mut self, val: i32) -> Result<usize, Error> {
        let slen = self.ctl_pipe.write(&val.to_ne_bytes())?;

        Ok(slen)
    }

    /// Read a message from the child process.
    pub fn read_st_timed(&mut self, timeout: &TimeSpec) -> Result<Option<i32>, Error> {
        let mut buf: [u8; 4] = [0_u8; 4];
        let Some(st_read) = self.st_pipe.read_end() else {
            return Err(Error::file(io::Error::new(
                ErrorKind::BrokenPipe,
                "Read pipe end was already closed",
            )));
        };

        // # Safety
        // The FDs are valid as this point in time.
        let st_read = unsafe { BorrowedFd::borrow_raw(st_read) };

        let mut readfds = FdSet::new();
        readfds.insert(&st_read);
        // We'll pass a copied timeout to keep the original timeout intact, because select updates timeout to indicate how much time was left. See select(2)
        let sret = pselect(
            Some(readfds.highest().unwrap().as_raw_fd() + 1),
            &mut readfds,
            None,
            None,
            Some(timeout),
            Some(&SigSet::empty()),
        )?;
        if sret > 0 {
            if self.st_pipe.read_exact(&mut buf).is_ok() {
                let val: i32 = i32::from_ne_bytes(buf);
                Ok(Some(val))
            } else {
                Err(Error::unknown(
                    "Unable to communicate with fork server (OOM?)".to_string(),
                ))
            }
        } else {
            Ok(None)
        }
    }
}

/// This [`Executor`] can run binaries compiled for AFL/AFL++ that make use of a forkserver.
/// Shared memory feature is also available, but you have to set things up in your code.
/// Please refer to AFL++'s docs. <https://github.com/AFLplusplus/AFLplusplus/blob/stable/instrumentation/README.persistent_mode.md>
pub struct ForkserverExecutor<OT, S, SP>
where
    SP: ShMemProvider,
{
    target: OsString,
    args: Vec<OsString>,
    input_file: InputFile,
    uses_shmem_testcase: bool,
    forkserver: Forkserver,
    observers: OT,
    map: Option<SP::ShMem>,
    phantom: PhantomData<S>,
    map_size: Option<usize>,
    timeout: TimeSpec,
}

impl<OT, S, SP> Debug for ForkserverExecutor<OT, S, SP>
where
    OT: Debug,
    SP: ShMemProvider,
{
    fn fmt(&self, f: &mut Formatter<'_>) -> fmt::Result {
        f.debug_struct("ForkserverExecutor")
            .field("target", &self.target)
            .field("args", &self.args)
            .field("input_file", &self.input_file)
            .field("uses_shmem_testcase", &self.uses_shmem_testcase)
            .field("forkserver", &self.forkserver)
            .field("observers", &self.observers)
            .field("map", &self.map)
            .finish_non_exhaustive()
    }
}

impl ForkserverExecutor<(), (), UnixShMemProvider> {
    /// Builder for `ForkserverExecutor`
    #[must_use]
    pub fn builder() -> ForkserverExecutorBuilder<'static, UnixShMemProvider> {
        ForkserverExecutorBuilder::new()
    }
}

impl<OT, S, SP> ForkserverExecutor<OT, S, SP>
where
    OT: ObserversTuple<S>,
    S: UsesInput,
    SP: ShMemProvider,
{
    /// The `target` binary that's going to run.
    pub fn target(&self) -> &OsString {
        &self.target
    }

    /// The `args` used for the binary.
    pub fn args(&self) -> &[OsString] {
        &self.args
    }

    /// Get a reference to the [`Forkserver`] instance.
    pub fn forkserver(&self) -> &Forkserver {
        &self.forkserver
    }

    /// Get a mutable reference to the [`Forkserver`] instance.
    pub fn forkserver_mut(&mut self) -> &mut Forkserver {
        &mut self.forkserver
    }

    /// The [`InputFile`] used by this [`Executor`].
    pub fn input_file(&self) -> &InputFile {
        &self.input_file
    }

    /// The coverage map size if specified by the target
    pub fn coverage_map_size(&self) -> Option<usize> {
        self.map_size
    }
}

/// The builder for `ForkserverExecutor`
#[derive(Debug)]
#[allow(clippy::struct_excessive_bools)]
pub struct ForkserverExecutorBuilder<'a, SP> {
    program: Option<OsString>,
    arguments: Vec<OsString>,
    envs: Vec<(OsString, OsString)>,
    debug_child: bool,
    use_stdin: bool,
    uses_shmem_testcase: bool,
    is_persistent: bool,
    is_deferred_frksrv: bool,
    autotokens: Option<&'a mut Tokens>,
    input_filename: Option<OsString>,
    shmem_provider: Option<&'a mut SP>,
    max_input_size: usize,
    map_size: Option<usize>,
    real_map_size: i32,
    kill_signal: Option<Signal>,
<<<<<<< HEAD
    current_dir: Option<OsString>
=======
    timeout: Option<Duration>,
>>>>>>> 5151f1e3
}

impl<'a, SP> ForkserverExecutorBuilder<'a, SP> {
    /// Builds `ForkserverExecutor`.
    /// This Forkserver will attempt to provide inputs over shared mem when `shmem_provider` is given.
    /// Else this forkserver will pass the input to the target via `stdin`
    /// in case no input file is specified.
    /// If `debug_child` is set, the child will print to `stdout`/`stderr`.
    #[allow(clippy::pedantic)]
    pub fn build<OT, S>(&mut self, observers: OT) -> Result<ForkserverExecutor<OT, S, SP>, Error>
    where
        OT: ObserversTuple<S>,
        S: UsesInput,
        S::Input: Input + HasTargetBytes,
        SP: ShMemProvider,
    {
        let (forkserver, input_file, map) = self.build_helper()?;

        let target = self.program.take().unwrap();
        log::info!(
            "ForkserverExecutor: program: {:?}, arguments: {:?}, use_stdin: {:?}",
            target,
            self.arguments.clone(),
            self.use_stdin
        );

        if self.uses_shmem_testcase && map.is_none() {
            return Err(Error::illegal_state(
                "Map must always be set for `uses_shmem_testcase`",
            ));
        }

        let timeout: TimeSpec = match self.timeout {
            Some(t) => t.into(),
            None => Duration::from_millis(5000).into(),
        };

        Ok(ForkserverExecutor {
            target,
            args: self.arguments.clone(),
            input_file,
            uses_shmem_testcase: self.uses_shmem_testcase,
            forkserver,
            observers,
            map,
            phantom: PhantomData,
            map_size: self.map_size,
            timeout,
        })
    }

    /// Builds `ForkserverExecutor` downsizing the coverage map to fit exaclty the AFL++ map size.
    #[allow(clippy::pedantic)]
    pub fn build_dynamic_map<MO, OT, S>(
        &mut self,
        mut map_observer: MO,
        other_observers: OT,
    ) -> Result<ForkserverExecutor<(MO, OT), S, SP>, Error>
    where
        MO: Observer<S> + MapObserver + Truncate, // TODO maybe enforce Entry = u8 for the cov map
        OT: ObserversTuple<S> + Prepend<MO, PreprendResult = OT>,
        S: UsesInput,
        S::Input: Input + HasTargetBytes,
        SP: ShMemProvider,
    {
        let (forkserver, input_file, map) = self.build_helper()?;

        let target = self.program.take().unwrap();
        log::info!(
            "ForkserverExecutor: program: {:?}, arguments: {:?}, use_stdin: {:?}, map_size: {:?}",
            target,
            self.arguments.clone(),
            self.use_stdin,
            self.map_size
        );

        if let Some(dynamic_map_size) = self.map_size {
            map_observer.truncate(dynamic_map_size);
        }

        let observers: (MO, OT) = other_observers.prepend(map_observer);

        if self.uses_shmem_testcase && map.is_none() {
            return Err(Error::illegal_state(
                "Map must always be set for `uses_shmem_testcase`",
            ));
        }

        let timeout: TimeSpec = match self.timeout {
            Some(t) => t.into(),
            None => Duration::from_millis(5000).into(),
        };

        Ok(ForkserverExecutor {
            target,
            args: self.arguments.clone(),
            input_file,
            uses_shmem_testcase: self.uses_shmem_testcase,
            forkserver,
            observers,
            map,
            phantom: PhantomData,
            map_size: self.map_size,
            timeout,
        })
    }

    #[allow(clippy::pedantic)]
    fn build_helper(&mut self) -> Result<(Forkserver, InputFile, Option<SP::ShMem>), Error>
    where
        SP: ShMemProvider,
    {
        let input_filename = match &self.input_filename {
            Some(name) => name.clone(),
            None => {
                self.use_stdin = true;
                OsString::from(get_unique_std_input_file())
            }
        };

        let input_file = InputFile::create(input_filename)?;

        let map = match &mut self.shmem_provider {
            None => None,
            Some(provider) => {
                // setup shared memory
                let mut shmem = provider.new_shmem(self.max_input_size + SHMEM_FUZZ_HDR_SIZE)?;
                shmem.write_to_env("__AFL_SHM_FUZZ_ID")?;

                let size_in_bytes = (self.max_input_size + SHMEM_FUZZ_HDR_SIZE).to_ne_bytes();
                shmem.as_mut_slice()[..4].clone_from_slice(&size_in_bytes[..4]);
                Some(shmem)
            }
        };

        let mut forkserver = match &self.program {
            Some(t) => Forkserver::with_kill_signal(
                t.clone(),
                self.arguments.clone(),
                self.envs.clone(),
                input_file.as_raw_fd(),
                self.use_stdin,
                0,
                self.is_persistent,
                self.is_deferred_frksrv,
                self.debug_child,
                self.kill_signal.unwrap_or(KILL_SIGNAL_DEFAULT),
                self.current_dir.clone(),
            )?,
            None => {
                return Err(Error::illegal_argument(
                    "ForkserverExecutorBuilder::build: target file not found".to_string(),
                ))
            }
        };

        let (rlen, status) = forkserver.read_st()?; // Initial handshake, read 4-bytes hello message from the forkserver.

        if rlen != 4 {
            return Err(Error::unknown("Failed to start a forkserver".to_string()));
        }
        log::info!("All right - fork server is up.");

        if status & FS_OPT_ENABLED == FS_OPT_ENABLED && status & FS_OPT_MAPSIZE == FS_OPT_MAPSIZE {
            let mut map_size = fs_opt_get_mapsize(status);
            // When 0, we assume that map_size was filled by the user or const
            /* TODO autofill map size from the observer

            if map_size > 0 {
                self.map_size = Some(map_size as usize);
            }
            */

            self.real_map_size = map_size;
            if map_size % 64 != 0 {
                map_size = ((map_size + 63) >> 6) << 6;
            }

            // TODO set AFL_MAP_SIZE
            assert!(self.map_size.is_none() || map_size as usize <= self.map_size.unwrap());

            self.map_size = Some(map_size as usize);
        }

        // Only with SHMEM or AUTODICT we can send send_status back or it breaks!
        // If forkserver is responding, we then check if there's any option enabled.
        // We'll send 4-bytes message back to the forkserver to tell which features to use
        // The forkserver is listening to our response if either shmem fuzzing is enabled or auto dict is enabled
        // <https://github.com/AFLplusplus/AFLplusplus/blob/147654f8715d237fe45c1657c87b2fe36c4db22a/instrumentation/afl-compiler-rt.o.c#L1026>
        if status & FS_OPT_ENABLED == FS_OPT_ENABLED
            && (status & FS_OPT_SHDMEM_FUZZ == FS_OPT_SHDMEM_FUZZ
                || status & FS_OPT_AUTODICT == FS_OPT_AUTODICT)
        {
            let mut send_status = FS_OPT_ENABLED;

            if (status & FS_OPT_SHDMEM_FUZZ == FS_OPT_SHDMEM_FUZZ) && map.is_some() {
                log::info!("Using SHARED MEMORY FUZZING feature.");
                send_status |= FS_OPT_SHDMEM_FUZZ;
                self.uses_shmem_testcase = true;
            }

            if (status & FS_OPT_AUTODICT == FS_OPT_AUTODICT) && self.autotokens.is_some() {
                log::info!("Using AUTODICT feature");
                send_status |= FS_OPT_AUTODICT;
            }

            if send_status != FS_OPT_ENABLED {
                // if send_status is not changed (Options are available but we didn't use any), then don't send the next write_ctl message.
                // This is important

                let send_len = forkserver.write_ctl(send_status)?;
                if send_len != 4 {
                    return Err(Error::unknown("Writing to forkserver failed.".to_string()));
                }

                if (send_status & FS_OPT_AUTODICT) == FS_OPT_AUTODICT {
                    let (read_len, dict_size) = forkserver.read_st()?;
                    if read_len != 4 {
                        return Err(Error::unknown(
                            "Reading from forkserver failed.".to_string(),
                        ));
                    }

                    if !(2..=0xffffff).contains(&dict_size) {
                        return Err(Error::illegal_state(
                            "Dictionary has an illegal size".to_string(),
                        ));
                    }

                    log::info!("Autodict size {dict_size:x}");

                    let (rlen, buf) = forkserver.read_st_size(dict_size as usize)?;

                    if rlen != dict_size as usize {
                        return Err(Error::unknown("Failed to load autodictionary".to_string()));
                    }
                    if let Some(t) = &mut self.autotokens {
                        t.parse_autodict(&buf, dict_size as usize);
                    }
                }
            }
        } else {
            log::warn!("Forkserver Options are not available.");
        }

        Ok((forkserver, input_file, map))
    }

    /// Use autodict?
    #[must_use]
    pub fn autotokens(mut self, tokens: &'a mut Tokens) -> Self {
        self.autotokens = Some(tokens);
        self
    }

    #[must_use]
    /// set the timeout for the executor
    pub fn timeout(mut self, timeout: Duration) -> Self {
        self.timeout = Some(timeout);
        self
    }

    #[must_use]
    /// Parse afl style command line
    ///
    /// Replaces `@@` with the path to the input file generated by the fuzzer. If `@@` is omitted,
    /// `stdin` is used to pass the test case instead.
    ///
    /// Interprets the first argument as the path to the program as long as it is not set yet.
    /// You have to omit the program path in case you have set it already. Otherwise
    /// it will be interpreted as a regular argument, leading to probably unintended results.
    pub fn parse_afl_cmdline<IT, O>(self, args: IT) -> Self
    where
        IT: IntoIterator<Item = O>,
        O: AsRef<OsStr>,
    {
        let mut moved = self;

        let mut use_arg_0_as_program = false;
        if moved.program.is_none() {
            use_arg_0_as_program = true;
        }

        for item in args {
            if use_arg_0_as_program {
                moved = moved.program(item);
                // After the program has been set, unset `use_arg_0_as_program` to treat all
                // subsequent arguments as regular arguments
                use_arg_0_as_program = false;
            } else if item.as_ref() == "@@" {
                if let Some(name) = &moved.input_filename.clone() {
                    // If the input file name has been modified, use this one
                    moved = moved.arg_input_file(name);
                } else {
                    moved = moved.arg_input_file_std();
                }
            } else {
                moved = moved.arg(item);
            }
        }

        // If we have not set an input file, use stdin as it is AFLs default
        moved.use_stdin = moved.input_filename.is_none();
        moved
    }

    /// The harness
    #[must_use]
    pub fn program<O>(mut self, program: O) -> Self
    where
        O: AsRef<OsStr>,
    {
        self.program = Some(program.as_ref().to_owned());
        self
    }

    /// The working directory of the target.
    /// It must already exist and must be specified as an absolute path.
    /// The program path must either be specified relative to it or via absolute path.
    /// Useful for multifuzzer setups, where the targets of different instances
    /// may otherwise run into conflicts with each other
    pub fn current_dir<O>(mut self, current_dir: O) -> Self
        where
            O: AsRef<OsStr>,
    {
        self.current_dir = Some(current_dir.as_ref().to_owned());
        self
    }

    /// Adds an argument to the harness's commandline
    ///
    /// You may want to use `parse_afl_cmdline` if you're going to pass `@@`
    /// represents the input file generated by the fuzzer (similar to the `afl-fuzz` command line).
    #[must_use]
    pub fn arg<O>(mut self, arg: O) -> Self
    where
        O: AsRef<OsStr>,
    {
        self.arguments.push(arg.as_ref().to_owned());
        self
    }

    /// Adds arguments to the harness's commandline
    ///
    /// You may want to use `parse_afl_cmdline` if you're going to pass `@@`
    /// represents the input file generated by the fuzzer (similar to the `afl-fuzz` command line).
    #[must_use]
    pub fn args<IT, O>(mut self, args: IT) -> Self
    where
        IT: IntoIterator<Item = O>,
        O: AsRef<OsStr>,
    {
        let mut res = vec![];
        for arg in args {
            res.push(arg.as_ref().to_owned());
        }
        self.arguments.append(&mut res);
        self
    }

    /// Adds an environmental var to the harness's commandline
    #[must_use]
    pub fn env<K, V>(mut self, key: K, val: V) -> Self
    where
        K: AsRef<OsStr>,
        V: AsRef<OsStr>,
    {
        self.envs
            .push((key.as_ref().to_owned(), val.as_ref().to_owned()));
        self
    }

    /// Adds environmental vars to the harness's commandline
    #[must_use]
    pub fn envs<IT, K, V>(mut self, vars: IT) -> Self
    where
        IT: IntoIterator<Item = (K, V)>,
        K: AsRef<OsStr>,
        V: AsRef<OsStr>,
    {
        let mut res = vec![];
        for (ref key, ref val) in vars {
            res.push((key.as_ref().to_owned(), val.as_ref().to_owned()));
        }
        self.envs.append(&mut res);
        self
    }

    /// Place the input at this position and set the filename for the input.
    ///
    /// Note: If you use this, you should ensure that there is only one instance using this
    /// file at any given time.
    #[must_use]
    pub fn arg_input_file<P: AsRef<Path>>(self, path: P) -> Self {
        let mut moved = self.arg(path.as_ref());

        let path_as_string = path.as_ref().as_os_str().to_os_string();

        assert!(
            // It's only save to set the input_filename, if it does not overwrite an existing one.
            (moved.input_filename.is_none() || moved.input_filename.unwrap() == path_as_string),
            "Already specified an input file under a different name. This is not supported"
        );

        moved.input_filename = Some(path_as_string);
        moved
    }

    /// Place the input at this position and set the default filename for the input.
    #[must_use]
    /// The filename includes the PID of the fuzzer to ensure that no two fuzzers write to the same file
    pub fn arg_input_file_std(self) -> Self {
        self.arg_input_file(get_unique_std_input_file())
    }

    /// If `debug_child` is set, the child will print to `stdout`/`stderr`.
    #[must_use]
    pub fn debug_child(mut self, debug_child: bool) -> Self {
        self.debug_child = debug_child;
        self
    }

    /// Call this if you want to run it under persistent mode; default is false
    #[must_use]
    pub fn is_persistent(mut self, is_persistent: bool) -> Self {
        self.is_persistent = is_persistent;
        self
    }

    /// Call this if the harness uses deferred forkserver mode; default is false
    #[must_use]
    pub fn is_deferred_frksrv(mut self, is_deferred_frksrv: bool) -> Self {
        self.is_deferred_frksrv = is_deferred_frksrv;
        self
    }

    /// Call this to set a defauult const coverage map size
    #[must_use]
    pub fn coverage_map_size(mut self, size: usize) -> Self {
        self.map_size = Some(size);
        self
    }

    /// Call this to set a signal to be used to kill child processes after executions
    #[must_use]
    pub fn kill_signal(mut self, kill_signal: Signal) -> Self {
        self.kill_signal = Some(kill_signal);
        self
    }
}

impl<'a> ForkserverExecutorBuilder<'a, UnixShMemProvider> {
    /// Creates a new `AFL`-style [`ForkserverExecutor`] with the given target, arguments and observers.
    /// This is the builder for `ForkserverExecutor`
    /// This Forkserver will attempt to provide inputs over shared mem when `shmem_provider` is given.
    /// Else this forkserver will pass the input to the target via `stdin`
    /// in case no input file is specified.
    /// If `debug_child` is set, the child will print to `stdout`/`stderr`.
    #[must_use]
    pub fn new() -> ForkserverExecutorBuilder<'a, UnixShMemProvider> {
        ForkserverExecutorBuilder {
            program: None,
            arguments: vec![],
            envs: vec![],
            debug_child: false,
            use_stdin: false,
            uses_shmem_testcase: false,
            is_persistent: false,
            is_deferred_frksrv: false,
            autotokens: None,
            input_filename: None,
            shmem_provider: None,
            map_size: None,
            real_map_size: 0,
            current_dir: None,
            max_input_size: MAX_INPUT_SIZE_DEFAULT,
            kill_signal: None,
            timeout: None,
        }
    }

    /// Shmem provider for forkserver's shared memory testcase feature.
    pub fn shmem_provider<SP: ShMemProvider>(
        self,
        shmem_provider: &'a mut SP,
    ) -> ForkserverExecutorBuilder<'a, SP> {
        ForkserverExecutorBuilder {
            program: self.program,
            arguments: self.arguments,
            envs: self.envs,
            debug_child: self.debug_child,
            use_stdin: self.use_stdin,
            uses_shmem_testcase: self.uses_shmem_testcase,
            is_persistent: self.is_persistent,
            is_deferred_frksrv: self.is_deferred_frksrv,
            autotokens: self.autotokens,
            input_filename: self.input_filename,
            shmem_provider: Some(shmem_provider),
            map_size: self.map_size,
            real_map_size: self.real_map_size,
            current_dir: None,
            max_input_size: MAX_INPUT_SIZE_DEFAULT,
            kill_signal: None,
            timeout: None,
        }
    }
}

impl<'a> Default for ForkserverExecutorBuilder<'a, UnixShMemProvider> {
    fn default() -> Self {
        Self::new()
    }
}

impl<EM, OT, S, SP, Z> Executor<EM, Z> for ForkserverExecutor<OT, S, SP>
where
    OT: ObserversTuple<S>,
    SP: ShMemProvider,
    S: State + HasExecutions,
    S::Input: HasTargetBytes,
    EM: UsesState<State = S>,
    Z: UsesState<State = S>,
{
    #[inline]
    fn run_target(
        &mut self,
        _fuzzer: &mut Z,
        state: &mut Self::State,
        _mgr: &mut EM,
        input: &Self::Input,
    ) -> Result<ExitKind, Error> {
        *state.executions_mut() += 1;

        let mut exit_kind = ExitKind::Ok;

        let last_run_timed_out = self.forkserver.last_run_timed_out_raw();

        if self.uses_shmem_testcase {
            debug_assert!(
                self.map.is_some(),
                "The uses_shmem_testcase() bool can only exist when a map is set"
            );
            // # Safety
            // Struct can never be created when uses_shmem_testcase is true and map is none.
            let map = unsafe { self.map.as_mut().unwrap_unchecked() };
            let target_bytes = input.target_bytes();
            let mut size = target_bytes.as_slice().len();
            let max_size = map.len() - SHMEM_FUZZ_HDR_SIZE;
            if size > max_size {
                // Truncate like AFL++ does
                size = max_size;
            }
            let size_in_bytes = size.to_ne_bytes();
            // The first four bytes tells the size of the shmem.
            map.as_mut_slice()[..SHMEM_FUZZ_HDR_SIZE]
                .copy_from_slice(&size_in_bytes[..SHMEM_FUZZ_HDR_SIZE]);
            map.as_mut_slice()[SHMEM_FUZZ_HDR_SIZE..(SHMEM_FUZZ_HDR_SIZE + size)]
                .copy_from_slice(&target_bytes.as_slice()[..size]);
        } else {
            self.input_file.write_buf(input.target_bytes().as_slice())?;
        }

        let send_len = self.forkserver.write_ctl(last_run_timed_out)?;

        self.forkserver.set_last_run_timed_out(false);

        if send_len != 4 {
            return Err(Error::unknown(
                "Unable to request new process from fork server (OOM?)".to_string(),
            ));
        }

        let (recv_pid_len, pid) = self.forkserver.read_st()?;
        if recv_pid_len != 4 {
            return Err(Error::unknown(
                "Unable to request new process from fork server (OOM?)".to_string(),
            ));
        }

        if pid <= 0 {
            return Err(Error::unknown(
                "Fork server is misbehaving (OOM?)".to_string(),
            ));
        }

        self.forkserver.set_child_pid(Pid::from_raw(pid));

        if let Some(status) = self.forkserver.read_st_timed(&self.timeout)? {
            self.forkserver.set_status(status);
            if libc::WIFSIGNALED(self.forkserver().status()) {
                exit_kind = ExitKind::Crash;
                #[cfg(feature = "regex")]
                if let Some(asan_observer) = self
                    .observers_mut()
                    .match_name_mut::<AsanBacktraceObserver>("AsanBacktraceObserver")
                {
                    asan_observer.parse_asan_output_from_asan_log_file(pid)?;
                }
            }
        } else {
            self.forkserver.set_last_run_timed_out(true);

            // We need to kill the child in case he has timed out, or we can't get the correct pid in the next call to self.executor.forkserver_mut().read_st()?
            let _ = kill(self.forkserver().child_pid(), self.forkserver.kill_signal);
            let (recv_status_len, _) = self.forkserver.read_st()?;
            if recv_status_len != 4 {
                return Err(Error::unknown("Could not kill timed-out child".to_string()));
            }
            exit_kind = ExitKind::Timeout;
        }

        if !libc::WIFSTOPPED(self.forkserver().status()) {
            self.forkserver.reset_child_pid();
        }

        Ok(exit_kind)
    }
}

impl<OT, S, SP> UsesState for ForkserverExecutor<OT, S, SP>
where
    S: State,
    SP: ShMemProvider,
{
    type State = S;
}

impl<OT, S, SP> UsesObservers for ForkserverExecutor<OT, S, SP>
where
    OT: ObserversTuple<S>,
    S: State,
    SP: ShMemProvider,
{
    type Observers = OT;
}

impl<OT, S, SP> HasObservers for ForkserverExecutor<OT, S, SP>
where
    OT: ObserversTuple<S>,
    S: State,
    SP: ShMemProvider,
{
    #[inline]
    fn observers(&self) -> &OT {
        &self.observers
    }

    #[inline]
    fn observers_mut(&mut self) -> &mut OT {
        &mut self.observers
    }
}

#[cfg(test)]
mod tests {
    use std::ffi::OsString;

    use libafl_bolts::{
        shmem::{ShMem, ShMemProvider, UnixShMemProvider},
        tuples::tuple_list,
        AsMutSlice,
    };
    use serial_test::serial;

    use crate::{
        executors::forkserver::ForkserverExecutorBuilder,
        observers::{ConstMapObserver, HitcountsMapObserver},
        Error,
    };

    #[test]
    #[serial]
    #[cfg_attr(miri, ignore)]
    fn test_forkserver() {
        const MAP_SIZE: usize = 65536;
        let bin = OsString::from("echo");
        let args = vec![OsString::from("@@")];

        let mut shmem_provider = UnixShMemProvider::new().unwrap();

        let mut shmem = shmem_provider.new_shmem(MAP_SIZE).unwrap();
        shmem.write_to_env("__AFL_SHM_ID").unwrap();
        let shmem_buf = shmem.as_mut_slice();

        let edges_observer = HitcountsMapObserver::new(ConstMapObserver::<_, MAP_SIZE>::new(
            "shared_mem",
            shmem_buf,
        ));

        let executor = ForkserverExecutorBuilder::new()
            .program(bin)
            .args(args)
            .debug_child(false)
            .shmem_provider(&mut shmem_provider)
            .build::<_, ()>(tuple_list!(edges_observer));

        // Since /usr/bin/echo is not a instrumented binary file, the test will just check if the forkserver has failed at the initial handshake
        let result = match executor {
            Ok(_) => true,
            Err(e) => match e {
                Error::Unknown(s, _) => s == "Failed to start a forkserver",
                _ => false,
            },
        };
        assert!(result);
    }
}<|MERGE_RESOLUTION|>--- conflicted
+++ resolved
@@ -588,11 +588,8 @@
     map_size: Option<usize>,
     real_map_size: i32,
     kill_signal: Option<Signal>,
-<<<<<<< HEAD
+    timeout: Option<Duration>,
     current_dir: Option<OsString>
-=======
-    timeout: Option<Duration>,
->>>>>>> 5151f1e3
 }
 
 impl<'a, SP> ForkserverExecutorBuilder<'a, SP> {
