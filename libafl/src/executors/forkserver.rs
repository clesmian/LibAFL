//! Expose an `Executor` based on a `Forkserver` in order to execute AFL/AFL++ binaries

use alloc::{borrow::ToOwned, string::ToString, vec::Vec};
use core::{
    fmt::{self, Debug, Formatter},
    marker::PhantomData,
    sync::atomic::{compiler_fence, Ordering},
    time::Duration,
};
use std::{
    ffi::{OsStr, OsString},
    io::{self, prelude::*, ErrorKind},
    os::unix::{io::RawFd, process::CommandExt},
    path::Path,
    process::{Command, Stdio},
};

use libafl_bolts::{
    fs::{get_unique_std_input_file, InputFile},
    os::{dup2, pipes::Pipe},
    shmem::{ShMem, ShMemProvider, UnixShMemProvider},
    tuples::{MatchName, Prepend},
    AsMutSlice, AsSlice, Truncate,
};
use nix::{
    sys::{
        select::{pselect, FdSet},
        signal::{kill, SigSet, Signal},
        time::{TimeSpec, TimeValLike},
    },
    unistd::Pid,
};

#[cfg(feature = "regex")]
use crate::observers::{get_asan_runtime_flags_with_log_path, AsanBacktraceObserver};
use crate::{
    executors::{Executor, ExitKind, HasObservers},
    inputs::{HasTargetBytes, Input, UsesInput},
    mutators::Tokens,
    observers::{MapObserver, Observer, ObserversTuple, UsesObservers},
    state::UsesState,
    Error,
};

const FORKSRV_FD: i32 = 198;
#[allow(clippy::cast_possible_wrap)]
const FS_OPT_ENABLED: i32 = 0x80000001_u32 as i32;
#[allow(clippy::cast_possible_wrap)]
const FS_OPT_MAPSIZE: i32 = 0x40000000_u32 as i32;
#[allow(clippy::cast_possible_wrap)]
const FS_OPT_SHDMEM_FUZZ: i32 = 0x01000000_u32 as i32;
#[allow(clippy::cast_possible_wrap)]
const FS_OPT_AUTODICT: i32 = 0x10000000_u32 as i32;

// #[allow(clippy::cast_possible_wrap)]
// const FS_OPT_MAX_MAPSIZE: i32 = ((0x00fffffe_u32 >> 1) + 1) as i32; // 8388608
const fn fs_opt_get_mapsize(x: i32) -> i32 {
    ((x & 0x00fffffe) >> 1) + 1
}
/* const fn fs_opt_set_mapsize(x: usize) -> usize {
    if x <= 1 {
      if x > FS_OPT_MAX_MAPSIZE { 0 } else { (x - 1) << 1 }
    } else { 0 }
} */

/// The length of header bytes which tells shmem size
const SHMEM_FUZZ_HDR_SIZE: usize = 4;
const MAX_INPUT_SIZE_DEFAULT: usize = 1024 * 1024;

/// Configure the target, `limit`, `setsid`, `pipe_stdin`, the code was borrowed from the [`Angora`](https://github.com/AngoraFuzzer/Angora) fuzzer
pub trait ConfigTarget {
    /// Sets the sid
    fn setsid(&mut self) -> &mut Self;
    /// Sets a mem limit
    fn setlimit(&mut self, memlimit: u64) -> &mut Self;
    /// Sets the stdin
    fn setstdin(&mut self, fd: RawFd, use_stdin: bool) -> &mut Self;
    /// Sets the AFL forkserver pipes
    fn setpipe(
        &mut self,
        st_read: RawFd,
        st_write: RawFd,
        ctl_read: RawFd,
        ctl_write: RawFd,
    ) -> &mut Self;
}

impl ConfigTarget for Command {
    fn setsid(&mut self) -> &mut Self {
        let func = move || {
            unsafe {
                libc::setsid();
            };
            Ok(())
        };
        unsafe { self.pre_exec(func) }
    }

    fn setpipe(
        &mut self,
        st_read: RawFd,
        st_write: RawFd,
        ctl_read: RawFd,
        ctl_write: RawFd,
    ) -> &mut Self {
        let func = move || {
            match dup2(ctl_read, FORKSRV_FD) {
                Ok(()) => (),
                Err(_) => {
                    return Err(io::Error::last_os_error());
                }
            }

            match dup2(st_write, FORKSRV_FD + 1) {
                Ok(()) => (),
                Err(_) => {
                    return Err(io::Error::last_os_error());
                }
            }
            unsafe {
                libc::close(st_read);
                libc::close(st_write);
                libc::close(ctl_read);
                libc::close(ctl_write);
            }
            Ok(())
        };
        unsafe { self.pre_exec(func) }
    }

    fn setstdin(&mut self, fd: RawFd, use_stdin: bool) -> &mut Self {
        if use_stdin {
            let func = move || {
                match dup2(fd, libc::STDIN_FILENO) {
                    Ok(()) => (),
                    Err(_) => {
                        return Err(io::Error::last_os_error());
                    }
                }
                Ok(())
            };
            unsafe { self.pre_exec(func) }
        } else {
            self
        }
    }

    #[allow(trivial_numeric_casts, clippy::cast_possible_wrap)]
    fn setlimit(&mut self, memlimit: u64) -> &mut Self {
        if memlimit == 0 {
            return self;
        }
        let func = move || {
            let memlimit: libc::rlim_t = (memlimit as libc::rlim_t) << 20;
            let r = libc::rlimit {
                rlim_cur: memlimit,
                rlim_max: memlimit,
            };
            let r0 = libc::rlimit {
                rlim_cur: 0,
                rlim_max: 0,
            };

            #[cfg(target_os = "openbsd")]
            let mut ret = unsafe { libc::setrlimit(libc::RLIMIT_RSS, &r) };
            #[cfg(not(target_os = "openbsd"))]
            let mut ret = unsafe { libc::setrlimit(libc::RLIMIT_AS, &r) };
            if ret < 0 {
                return Err(io::Error::last_os_error());
            }
            ret = unsafe { libc::setrlimit(libc::RLIMIT_CORE, &r0) };
            if ret < 0 {
                return Err(io::Error::last_os_error());
            }
            Ok(())
        };
        unsafe { self.pre_exec(func) }
    }
}

/// The [`Forkserver`] is communication channel with a child process that forks on request of the fuzzer.
/// The communication happens via pipe.
#[derive(Debug)]
pub struct Forkserver {
    st_pipe: Pipe,
    ctl_pipe: Pipe,
    child_pid: Pid,
    status: i32,
    last_run_timed_out: i32,
}

#[allow(clippy::fn_params_excessive_bools)]
impl Forkserver {
    /// Create a new [`Forkserver`]
    #[allow(clippy::too_many_arguments)]
    pub fn new(
        target: OsString,
        args: Vec<OsString>,
        envs: Vec<(OsString, OsString)>,
        input_filefd: RawFd,
        use_stdin: bool,
        memlimit: u64,
        is_persistent: bool,
        is_deferred_frksrv: bool,
        debug_output: bool,
        current_dir: Option<OsString>
    ) -> Result<Self, Error> {
        let mut st_pipe = Pipe::new().unwrap();
        let mut ctl_pipe = Pipe::new().unwrap();

        let (stdout, stderr) = if debug_output {
            (Stdio::inherit(), Stdio::inherit())
        } else {
            (Stdio::null(), Stdio::null())
        };

        let mut command = Command::new(target);

        // Setup args, stdio
        command
            .args(args)
            .stdin(Stdio::null())
            .stdout(stdout)
            .stderr(stderr);

        if current_dir.is_some() {
            let current_dir = current_dir.unwrap().as_os_str().to_owned();
            let path = Path::new(&current_dir);
            if !path.is_absolute() || !path.exists() {
                return Err(Error::illegal_state(
                    "Current dir must exist and be specified as an absolute path.".to_string(),
                ));
            }

            command.current_dir(path);
        }

        // Persistent, deferred forkserver
        if is_persistent {
            command.env("__AFL_PERSISTENT", "1");
        }

        if is_deferred_frksrv {
            command.env("__AFL_DEFER_FORKSRV", "1");
        }

        #[cfg(feature = "regex")]
        command.env("ASAN_OPTIONS", get_asan_runtime_flags_with_log_path());

        match command
            .env("LD_BIND_NOW", "1")
            .envs(envs)
            .setlimit(memlimit)
            .setsid()
            .setstdin(input_filefd, use_stdin)
            .setpipe(
                st_pipe.read_end().unwrap(),
                st_pipe.write_end().unwrap(),
                ctl_pipe.read_end().unwrap(),
                ctl_pipe.write_end().unwrap(),
            )
            .spawn()
        {
            Ok(_) => (),
            Err(err) => {
                return Err(Error::illegal_state(format!(
                    "Could not spawn the forkserver: {err:#?}"
                )))
            }
        };

        // Ctl_pipe.read_end and st_pipe.write_end are unnecessary for the parent, so we'll close them
        ctl_pipe.close_read_end();
        st_pipe.close_write_end();

        Ok(Self {
            st_pipe,
            ctl_pipe,
            child_pid: Pid::from_raw(0),
            status: 0,
            last_run_timed_out: 0,
        })
    }

    /// If the last run timed out
    #[must_use]
    pub fn last_run_timed_out(&self) -> i32 {
        self.last_run_timed_out
    }

    /// Sets if the last run timed out
    pub fn set_last_run_timed_out(&mut self, last_run_timed_out: i32) {
        self.last_run_timed_out = last_run_timed_out;
    }

    /// The status
    #[must_use]
    pub fn status(&self) -> i32 {
        self.status
    }

    /// Sets the status
    pub fn set_status(&mut self, status: i32) {
        self.status = status;
    }

    /// The child pid
    #[must_use]
    pub fn child_pid(&self) -> Pid {
        self.child_pid
    }

    /// Set the child pid
    pub fn set_child_pid(&mut self, child_pid: Pid) {
        self.child_pid = child_pid;
    }

    /// Read from the st pipe
    pub fn read_st(&mut self) -> Result<(usize, i32), Error> {
        let mut buf: [u8; 4] = [0_u8; 4];

        let rlen = self.st_pipe.read(&mut buf)?;
        let val: i32 = i32::from_ne_bytes(buf);
        Ok((rlen, val))
    }

    /// Read bytes of any length from the st pipe
    pub fn read_st_size(&mut self, size: usize) -> Result<(usize, Vec<u8>), Error> {
        let mut buf = vec![0; size];

        let rlen = self.st_pipe.read(&mut buf)?;
        Ok((rlen, buf))
    }

    /// Write to the ctl pipe
    pub fn write_ctl(&mut self, val: i32) -> Result<usize, Error> {
        let slen = self.ctl_pipe.write(&val.to_ne_bytes())?;

        Ok(slen)
    }

    /// Read a message from the child process.
    pub fn read_st_timed(&mut self, timeout: &TimeSpec) -> Result<Option<i32>, Error> {
        let mut buf: [u8; 4] = [0_u8; 4];
        let Some(st_read) = self.st_pipe.read_end() else {
            return Err(Error::file(io::Error::new(
                ErrorKind::BrokenPipe,
                "Read pipe end was already closed",
            )));
        };

        let mut readfds = FdSet::new();
        readfds.insert(st_read);
        // We'll pass a copied timeout to keep the original timeout intact, because select updates timeout to indicate how much time was left. See select(2)
        let sret = pselect(
            Some(readfds.highest().unwrap() + 1),
            &mut readfds,
            None,
            None,
            Some(timeout),
            Some(&SigSet::empty()),
        )?;
        if sret > 0 {
            if self.st_pipe.read_exact(&mut buf).is_ok() {
                let val: i32 = i32::from_ne_bytes(buf);
                Ok(Some(val))
            } else {
                Err(Error::unknown(
                    "Unable to communicate with fork server (OOM?)".to_string(),
                ))
            }
        } else {
            Ok(None)
        }
    }
}

/// A struct that has a forkserver
pub trait HasForkserver {
    /// The [`ShMemProvider`] used for this forkserver's map
    type SP: ShMemProvider;

    /// The forkserver
    fn forkserver(&self) -> &Forkserver;

    /// The forkserver, mutable
    fn forkserver_mut(&mut self) -> &mut Forkserver;

    /// The file the forkserver is reading from
    fn input_file(&self) -> &InputFile;

    /// The file the forkserver is reading from, mutable
    fn input_file_mut(&mut self) -> &mut InputFile;

    /// The map of the fuzzer
    fn shmem(&self) -> &Option<<<Self as HasForkserver>::SP as ShMemProvider>::ShMem>;

    /// The map of the fuzzer, mutable
    fn shmem_mut(&mut self) -> &mut Option<<<Self as HasForkserver>::SP as ShMemProvider>::ShMem>;

    /// Whether testcases are expected in shared memory
    fn uses_shmem_testcase(&self) -> bool;
}

/// The timeout forkserver executor that wraps around the standard forkserver executor and sets a timeout before each run.
#[derive(Debug)]
pub struct TimeoutForkserverExecutor<E> {
    executor: E,
    timeout: TimeSpec,
    signal: Signal,
}

impl<E> TimeoutForkserverExecutor<E> {
    /// Create a new [`TimeoutForkserverExecutor`]
    pub fn new(executor: E, exec_tmout: Duration) -> Result<Self, Error> {
        let signal = Signal::SIGKILL;
        Self::with_signal(executor, exec_tmout, signal)
    }

    /// Create a new [`TimeoutForkserverExecutor`] that sends a user-defined signal to the timed-out process
    pub fn with_signal(executor: E, exec_tmout: Duration, signal: Signal) -> Result<Self, Error> {
        let milli_sec = exec_tmout.as_millis() as i64;
        let timeout = TimeSpec::milliseconds(milli_sec);
        Ok(Self {
            executor,
            timeout,
            signal,
        })
    }
}

impl<E, EM, Z> Executor<EM, Z> for TimeoutForkserverExecutor<E>
where
    E: Executor<EM, Z> + HasForkserver + HasObservers + Debug,
    E::Input: HasTargetBytes,
    EM: UsesState<State = E::State>,
    Z: UsesState<State = E::State>,
{
    #[inline]
    fn run_target(
        &mut self,
        _fuzzer: &mut Z,
        _state: &mut Self::State,
        _mgr: &mut EM,
        input: &Self::Input,
    ) -> Result<ExitKind, Error> {
        let mut exit_kind = ExitKind::Ok;

        let last_run_timed_out = self.executor.forkserver().last_run_timed_out();

        if self.executor.uses_shmem_testcase() {
            let map = unsafe { self.executor.shmem_mut().as_mut().unwrap_unchecked() };
            let target_bytes = input.target_bytes();
            let mut size = target_bytes.as_slice().len();
            let max_size = map.len() - SHMEM_FUZZ_HDR_SIZE;
            if size > max_size {
                // Truncate like AFL++ does
                size = max_size;
            }
            let size_in_bytes = size.to_ne_bytes();
            // The first four bytes tells the size of the shmem.
            map.as_mut_slice()[..SHMEM_FUZZ_HDR_SIZE]
                .copy_from_slice(&size_in_bytes[..SHMEM_FUZZ_HDR_SIZE]);
            map.as_mut_slice()[SHMEM_FUZZ_HDR_SIZE..(SHMEM_FUZZ_HDR_SIZE + size)]
                .copy_from_slice(&target_bytes.as_slice()[..size]);
        } else {
            self.executor
                .input_file_mut()
                .write_buf(input.target_bytes().as_slice())?;
        }

        let send_len = self
            .executor
            .forkserver_mut()
            .write_ctl(last_run_timed_out)?;

        self.executor.forkserver_mut().set_last_run_timed_out(0);

        if send_len != 4 {
            return Err(Error::unknown(
                "Unable to request new process from fork server (OOM?)".to_string(),
            ));
        }

        let (recv_pid_len, pid) = self.executor.forkserver_mut().read_st()?;
        if recv_pid_len != 4 {
            return Err(Error::unknown(
                "Unable to request new process from fork server (OOM?)".to_string(),
            ));
        }

        if pid <= 0 {
            return Err(Error::unknown(
                "Fork server is misbehaving (OOM?)".to_string(),
            ));
        }

        self.executor
            .forkserver_mut()
            .set_child_pid(Pid::from_raw(pid));

        if let Some(status) = self
            .executor
            .forkserver_mut()
            .read_st_timed(&self.timeout)?
        {
            self.executor.forkserver_mut().set_status(status);
            if libc::WIFSIGNALED(self.executor.forkserver().status()) {
                exit_kind = ExitKind::Crash;
                #[cfg(feature = "regex")]
                if let Some(asan_observer) = self
                    .observers_mut()
                    .match_name_mut::<AsanBacktraceObserver>("AsanBacktraceObserver")
                {
                    asan_observer.parse_asan_output_from_asan_log_file(pid)?;
                }
            }
        } else {
            self.executor.forkserver_mut().set_last_run_timed_out(1);

            // We need to kill the child in case he has timed out, or we can't get the correct pid in the next call to self.executor.forkserver_mut().read_st()?
            let _: Result<(), nix::errno::Errno> =
                kill(self.executor.forkserver().child_pid(), self.signal);
            let (recv_status_len, _) = self.executor.forkserver_mut().read_st()?;
            if recv_status_len != 4 {
                return Err(Error::unknown("Could not kill timed-out child".to_string()));
            }
            exit_kind = ExitKind::Timeout;
        }

        self.executor
            .forkserver_mut()
            .set_child_pid(Pid::from_raw(0));

        Ok(exit_kind)
    }
}

/// This [`Executor`] can run binaries compiled for AFL/AFL++ that make use of a forkserver.
/// Shared memory feature is also available, but you have to set things up in your code.
/// Please refer to AFL++'s docs. <https://github.com/AFLplusplus/AFLplusplus/blob/stable/instrumentation/README.persistent_mode.md>
pub struct ForkserverExecutor<OT, S, SP>
where
    SP: ShMemProvider,
{
    target: OsString,
    args: Vec<OsString>,
    input_file: InputFile,
    uses_shmem_testcase: bool,
    forkserver: Forkserver,
    observers: OT,
    map: Option<SP::ShMem>,
    phantom: PhantomData<S>,
    /// Cache that indicates if we have a `ASan` observer registered.
    has_asan_observer: Option<bool>,
    map_size: Option<usize>,
}

impl<OT, S, SP> Debug for ForkserverExecutor<OT, S, SP>
where
    OT: Debug,
    SP: ShMemProvider,
{
    fn fmt(&self, f: &mut Formatter<'_>) -> fmt::Result {
        f.debug_struct("ForkserverExecutor")
            .field("target", &self.target)
            .field("args", &self.args)
            .field("input_file", &self.input_file)
            .field("uses_shmem_testcase", &self.uses_shmem_testcase)
            .field("forkserver", &self.forkserver)
            .field("observers", &self.observers)
            .field("map", &self.map)
            .finish_non_exhaustive()
    }
}

impl ForkserverExecutor<(), (), UnixShMemProvider> {
    /// Builder for `ForkserverExecutor`
    #[must_use]
    pub fn builder() -> ForkserverExecutorBuilder<'static, UnixShMemProvider> {
        ForkserverExecutorBuilder::new()
    }
}

impl<OT, S, SP> ForkserverExecutor<OT, S, SP>
where
    OT: ObserversTuple<S>,
    S: UsesInput,
    SP: ShMemProvider,
{
    /// The `target` binary that's going to run.
    pub fn target(&self) -> &OsString {
        &self.target
    }

    /// The `args` used for the binary.
    pub fn args(&self) -> &[OsString] {
        &self.args
    }

    /// The [`Forkserver`] instance.
    pub fn forkserver(&self) -> &Forkserver {
        &self.forkserver
    }

    /// The [`InputFile`] used by this [`Executor`].
    pub fn input_file(&self) -> &InputFile {
        &self.input_file
    }

    /// The coverage map size if specified by the target
    pub fn coverage_map_size(&self) -> Option<usize> {
        self.map_size
    }
}

/// The builder for `ForkserverExecutor`
#[derive(Debug)]
#[allow(clippy::struct_excessive_bools)]
pub struct ForkserverExecutorBuilder<'a, SP> {
    program: Option<OsString>,
    arguments: Vec<OsString>,
    envs: Vec<(OsString, OsString)>,
    debug_child: bool,
    use_stdin: bool,
    uses_shmem_testcase: bool,
    is_persistent: bool,
    is_deferred_frksrv: bool,
    autotokens: Option<&'a mut Tokens>,
    input_filename: Option<OsString>,
    shmem_provider: Option<&'a mut SP>,
    max_input_size: usize,
    map_size: Option<usize>,
    real_map_size: i32,
    current_dir: Option<OsString>
}

impl<'a, SP> ForkserverExecutorBuilder<'a, SP> {
    /// Builds `ForkserverExecutor`.
    /// This Forkserver will attempt to provide inputs over shared mem when `shmem_provider` is given.
    /// Else this forkserver will pass the input to the target via `stdin`
    /// in case no input file is specified.
    /// If `debug_child` is set, the child will print to `stdout`/`stderr`.
    #[allow(clippy::pedantic)]
    pub fn build<OT, S>(&mut self, observers: OT) -> Result<ForkserverExecutor<OT, S, SP>, Error>
    where
        OT: ObserversTuple<S>,
        S: UsesInput,
        S::Input: Input + HasTargetBytes,
        SP: ShMemProvider,
    {
        let (forkserver, input_file, map) = self.build_helper()?;

        let target = self.program.take().unwrap();
        log::info!(
            "ForkserverExecutor: program: {:?}, arguments: {:?}, use_stdin: {:?}",
            target,
            self.arguments.clone(),
            self.use_stdin
        );

        Ok(ForkserverExecutor {
            target,
            args: self.arguments.clone(),
            input_file,
            uses_shmem_testcase: self.uses_shmem_testcase,
            forkserver,
            observers,
            map,
            phantom: PhantomData,
            has_asan_observer: None, // initialized on first use
            map_size: self.map_size,
        })
    }

    /// Builds `ForkserverExecutor` downsizing the coverage map to fit exaclty the AFL++ map size.
    #[allow(clippy::pedantic)]
    pub fn build_dynamic_map<MO, OT, S>(
        &mut self,
        mut map_observer: MO,
        other_observers: OT,
    ) -> Result<ForkserverExecutor<(MO, OT), S, SP>, Error>
    where
        MO: Observer<S> + MapObserver + Truncate, // TODO maybe enforce Entry = u8 for the cov map
        OT: ObserversTuple<S> + Prepend<MO, PreprendResult = OT>,
        S: UsesInput,
        S::Input: Input + HasTargetBytes,
        SP: ShMemProvider,
    {
        let (forkserver, input_file, map) = self.build_helper()?;

        let target = self.program.take().unwrap();
        log::info!(
            "ForkserverExecutor: program: {:?}, arguments: {:?}, use_stdin: {:?}, map_size: {:?}",
            target,
            self.arguments.clone(),
            self.use_stdin,
            self.map_size
        );

        if let Some(dynamic_map_size) = self.map_size {
            map_observer.truncate(dynamic_map_size);
        }

        let observers: (MO, OT) = other_observers.prepend(map_observer);

        Ok(ForkserverExecutor {
            target,
            args: self.arguments.clone(),
            input_file,
            uses_shmem_testcase: self.uses_shmem_testcase,
            forkserver,
            observers,
            map,
            phantom: PhantomData,
            has_asan_observer: None, // initialized on first use
            map_size: self.map_size,
        })
    }

    #[allow(clippy::pedantic)]
    fn build_helper(&mut self) -> Result<(Forkserver, InputFile, Option<SP::ShMem>), Error>
    where
        SP: ShMemProvider,
    {
        let input_filename = match &self.input_filename {
            Some(name) => name.clone(),
            None => {
                self.use_stdin = true;
                OsString::from(get_unique_std_input_file())
            }
        };

        let input_file = InputFile::create(input_filename)?;

        let map = match &mut self.shmem_provider {
            None => None,
            Some(provider) => {
                // setup shared memory
                let mut shmem = provider.new_shmem(self.max_input_size + SHMEM_FUZZ_HDR_SIZE)?;
                shmem.write_to_env("__AFL_SHM_FUZZ_ID")?;

                let size_in_bytes = (self.max_input_size + SHMEM_FUZZ_HDR_SIZE).to_ne_bytes();
                shmem.as_mut_slice()[..4].clone_from_slice(&size_in_bytes[..4]);
                Some(shmem)
            }
        };

        let mut forkserver = match &self.program {
            Some(t) => Forkserver::new(
                t.clone(),
                self.arguments.clone(),
                self.envs.clone(),
                input_file.as_raw_fd(),
                self.use_stdin,
                0,
                self.is_persistent,
                self.is_deferred_frksrv,
                self.debug_child,
                self.current_dir.clone(),
            )?,
            None => {
                return Err(Error::illegal_argument(
                    "ForkserverExecutorBuilder::build: target file not found".to_string(),
                ))
            }
        };

        let (rlen, status) = forkserver.read_st()?; // Initial handshake, read 4-bytes hello message from the forkserver.

        if rlen != 4 {
            return Err(Error::unknown("Failed to start a forkserver".to_string()));
        }
        log::info!("All right - fork server is up.");

        if status & FS_OPT_ENABLED == FS_OPT_ENABLED && status & FS_OPT_MAPSIZE == FS_OPT_MAPSIZE {
            let mut map_size = fs_opt_get_mapsize(status);
            // When 0, we assume that map_size was filled by the user or const
            /* TODO autofill map size from the observer

            if map_size > 0 {
                self.map_size = Some(map_size as usize);
            }
            */

            self.real_map_size = map_size;
            if map_size % 64 != 0 {
                map_size = ((map_size + 63) >> 6) << 6;
            }

            // TODO set AFL_MAP_SIZE
            assert!(self.map_size.is_none() || map_size as usize <= self.map_size.unwrap());

            self.map_size = Some(map_size as usize);
        }

        // Only with SHMEM or AUTODICT we can send send_status back or it breaks!
        // If forkserver is responding, we then check if there's any option enabled.
        // We'll send 4-bytes message back to the forkserver to tell which features to use
        // The forkserver is listening to our response if either shmem fuzzing is enabled or auto dict is enabled
        // <https://github.com/AFLplusplus/AFLplusplus/blob/147654f8715d237fe45c1657c87b2fe36c4db22a/instrumentation/afl-compiler-rt.o.c#L1026>
        if status & FS_OPT_ENABLED == FS_OPT_ENABLED
            && (status & FS_OPT_SHDMEM_FUZZ == FS_OPT_SHDMEM_FUZZ
                || status & FS_OPT_AUTODICT == FS_OPT_AUTODICT)
        {
            let mut send_status = FS_OPT_ENABLED;

            if (status & FS_OPT_SHDMEM_FUZZ == FS_OPT_SHDMEM_FUZZ) && map.is_some() {
                log::info!("Using SHARED MEMORY FUZZING feature.");
                send_status |= FS_OPT_SHDMEM_FUZZ;
                self.uses_shmem_testcase = true;
            }

            if (status & FS_OPT_AUTODICT == FS_OPT_AUTODICT) && self.autotokens.is_some() {
                log::info!("Using AUTODICT feature");
                send_status |= FS_OPT_AUTODICT;
            }

            if send_status != FS_OPT_ENABLED {
                // if send_status is not changed (Options are available but we didn't use any), then don't send the next write_ctl message.
                // This is important

                let send_len = forkserver.write_ctl(send_status)?;
                if send_len != 4 {
                    return Err(Error::unknown("Writing to forkserver failed.".to_string()));
                }

                if (send_status & FS_OPT_AUTODICT) == FS_OPT_AUTODICT {
                    let (read_len, dict_size) = forkserver.read_st()?;
                    if read_len != 4 {
                        return Err(Error::unknown(
                            "Reading from forkserver failed.".to_string(),
                        ));
                    }

                    if !(2..=0xffffff).contains(&dict_size) {
                        return Err(Error::illegal_state(
                            "Dictionary has an illegal size".to_string(),
                        ));
                    }

                    log::info!("Autodict size {dict_size:x}");

                    let (rlen, buf) = forkserver.read_st_size(dict_size as usize)?;

                    if rlen != dict_size as usize {
                        return Err(Error::unknown("Failed to load autodictionary".to_string()));
                    }
                    if let Some(t) = &mut self.autotokens {
                        t.parse_autodict(&buf, dict_size as usize);
                    }
                }
            }
        } else {
            log::warn!("Forkserver Options are not available.");
        }

        Ok((forkserver, input_file, map))
    }

    /// Use autodict?
    #[must_use]
    pub fn autotokens(mut self, tokens: &'a mut Tokens) -> Self {
        self.autotokens = Some(tokens);
        self
    }

    #[must_use]
    /// Parse afl style command line
    ///
    /// Replaces `@@` with the path to the input file generated by the fuzzer. If `@@` is omitted,
    /// `stdin` is used to pass the test case instead.
    ///
    /// Interprets the first argument as the path to the program as long as it is not set yet.
    /// You have to omit the program path in case you have set it already. Otherwise
    /// it will be interpreted as a regular argument, leading to probably unintended results.
    pub fn parse_afl_cmdline<IT, O>(self, args: IT) -> Self
    where
        IT: IntoIterator<Item = O>,
        O: AsRef<OsStr>,
    {
        let mut moved = self;

        let mut use_arg_0_as_program = false;
        if moved.program.is_none() {
            use_arg_0_as_program = true;
        }

        for item in args {
            if use_arg_0_as_program {
                moved = moved.program(item);
                // After the program has been set, unset `use_arg_0_as_program` to treat all
                // subsequent arguments as regular arguments
                use_arg_0_as_program = false;
            } else if item.as_ref() == "@@" {
                if let Some(name) = &moved.input_filename.clone() {
                    // If the input file name has been modified, use this one
                    moved = moved.arg_input_file(name);
                } else {
                    moved = moved.arg_input_file_std();
                }
            } else {
                moved = moved.arg(item);
            }
        }

        // If we have not set an input file, use stdin as it is AFLs default
        moved.use_stdin = moved.input_filename.is_none();
        moved
    }

    /// The harness
    #[must_use]
    pub fn program<O>(mut self, program: O) -> Self
    where
        O: AsRef<OsStr>,
    {
        self.program = Some(program.as_ref().to_owned());
        self
    }

    /// The working directory of the target.
    /// It must already exist and must be specified as an absolute path.
    /// The program path must either be specified relative to it or via absolute path.
    /// Useful for multifuzzer setups, where the targets of different instances
    /// may otherwise run into conflicts with each other
    pub fn current_dir<O>(mut self, current_dir: O) -> Self
        where
            O: AsRef<OsStr>,
    {
        self.current_dir = Some(current_dir.as_ref().to_owned());
        self
    }

    /// Adds an argument to the harness's commandline
    ///
    /// You may want to use `parse_afl_cmdline` if you're going to pass `@@`
    /// represents the input file generated by the fuzzer (similar to the `afl-fuzz` command line).
    #[must_use]
    pub fn arg<O>(mut self, arg: O) -> Self
    where
        O: AsRef<OsStr>,
    {
        self.arguments.push(arg.as_ref().to_owned());
        self
    }

    /// Adds arguments to the harness's commandline
    ///
    /// You may want to use `parse_afl_cmdline` if you're going to pass `@@`
    /// represents the input file generated by the fuzzer (similar to the `afl-fuzz` command line).
    #[must_use]
    pub fn args<IT, O>(mut self, args: IT) -> Self
    where
        IT: IntoIterator<Item = O>,
        O: AsRef<OsStr>,
    {
        let mut res = vec![];
        for arg in args {
            res.push(arg.as_ref().to_owned());
        }
        self.arguments.append(&mut res);
        self
    }

    /// Adds an environmental var to the harness's commandline
    #[must_use]
    pub fn env<K, V>(mut self, key: K, val: V) -> Self
    where
        K: AsRef<OsStr>,
        V: AsRef<OsStr>,
    {
        self.envs
            .push((key.as_ref().to_owned(), val.as_ref().to_owned()));
        self
    }

    /// Adds environmental vars to the harness's commandline
    #[must_use]
    pub fn envs<IT, K, V>(mut self, vars: IT) -> Self
    where
        IT: IntoIterator<Item = (K, V)>,
        K: AsRef<OsStr>,
        V: AsRef<OsStr>,
    {
        let mut res = vec![];
        for (ref key, ref val) in vars {
            res.push((key.as_ref().to_owned(), val.as_ref().to_owned()));
        }
        self.envs.append(&mut res);
        self
    }

    #[must_use]
    /// Place the input at this position and set the filename for the input.
    ///
    /// Note: If you use this, you should ensure that there is only one instance using this
    /// file at any given time.
    pub fn arg_input_file<P: AsRef<Path>>(self, path: P) -> Self {
        let mut moved = self.arg(path.as_ref());

        let path_as_string = path.as_ref().as_os_str().to_os_string();

        assert!(
            // It's only save to set the input_filename, if it does not overwrite an existing one.
            (moved.input_filename.is_none() || moved.input_filename.unwrap() == path_as_string),
            "Already specified an input file under a different name. This is not supported"
        );

        moved.input_filename = Some(path_as_string);
        moved
    }

    #[must_use]
    /// Place the input at this position and set the default filename for the input.
    /// The filename includes the PID of the fuzzer to ensure that no two fuzzers write to the same file
    pub fn arg_input_file_std(self) -> Self {
        self.arg_input_file(get_unique_std_input_file())
    }

    #[must_use]
    /// If `debug_child` is set, the child will print to `stdout`/`stderr`.
    pub fn debug_child(mut self, debug_child: bool) -> Self {
        self.debug_child = debug_child;
        self
    }

    #[must_use]
    /// Call this if you want to run it under persistent mode; default is false
    pub fn is_persistent(mut self, is_persistent: bool) -> Self {
        self.is_persistent = is_persistent;
        self
    }

    #[must_use]
    /// Call this if the harness uses deferred forkserver mode; default is false
    pub fn is_deferred_frksrv(mut self, is_deferred_frksrv: bool) -> Self {
        self.is_deferred_frksrv = is_deferred_frksrv;
        self
    }

    #[must_use]
    /// Call this to set a defauult const coverage map size
    pub fn coverage_map_size(mut self, size: usize) -> Self {
        self.map_size = Some(size);
        self
    }
}

impl<'a> ForkserverExecutorBuilder<'a, UnixShMemProvider> {
    /// Creates a new `AFL`-style [`ForkserverExecutor`] with the given target, arguments and observers.
    /// This is the builder for `ForkserverExecutor`
    /// This Forkserver will attempt to provide inputs over shared mem when `shmem_provider` is given.
    /// Else this forkserver will pass the input to the target via `stdin`
    /// in case no input file is specified.
    /// If `debug_child` is set, the child will print to `stdout`/`stderr`.
    #[must_use]
    pub fn new() -> ForkserverExecutorBuilder<'a, UnixShMemProvider> {
        ForkserverExecutorBuilder {
            program: None,
            arguments: vec![],
            envs: vec![],
            debug_child: false,
            use_stdin: false,
            uses_shmem_testcase: false,
            is_persistent: false,
            is_deferred_frksrv: false,
            autotokens: None,
            input_filename: None,
            shmem_provider: None,
            map_size: None,
            real_map_size: 0,
<<<<<<< HEAD
            current_dir: None,
=======
            max_input_size: MAX_INPUT_SIZE_DEFAULT,
>>>>>>> 062ae9d5
        }
    }

    /// Shmem provider for forkserver's shared memory testcase feature.
    pub fn shmem_provider<SP: ShMemProvider>(
        self,
        shmem_provider: &'a mut SP,
    ) -> ForkserverExecutorBuilder<'a, SP> {
        ForkserverExecutorBuilder {
            program: self.program,
            arguments: self.arguments,
            envs: self.envs,
            debug_child: self.debug_child,
            use_stdin: self.use_stdin,
            uses_shmem_testcase: self.uses_shmem_testcase,
            is_persistent: self.is_persistent,
            is_deferred_frksrv: self.is_deferred_frksrv,
            autotokens: self.autotokens,
            input_filename: self.input_filename,
            shmem_provider: Some(shmem_provider),
            map_size: self.map_size,
            real_map_size: self.real_map_size,
<<<<<<< HEAD
            current_dir: None,
=======
            max_input_size: MAX_INPUT_SIZE_DEFAULT,
>>>>>>> 062ae9d5
        }
    }
}

impl<'a> Default for ForkserverExecutorBuilder<'a, UnixShMemProvider> {
    fn default() -> Self {
        Self::new()
    }
}

impl<EM, OT, S, SP, Z> Executor<EM, Z> for ForkserverExecutor<OT, S, SP>
where
    OT: ObserversTuple<S>,
    SP: ShMemProvider,
    S: UsesInput,
    S::Input: HasTargetBytes,
    EM: UsesState<State = S>,
    Z: UsesState<State = S>,
{
    #[inline]
    fn run_target(
        &mut self,
        _fuzzer: &mut Z,
        _state: &mut Self::State,
        _mgr: &mut EM,
        input: &Self::Input,
    ) -> Result<ExitKind, Error> {
        let mut exit_kind = ExitKind::Ok;

        // Write to testcase
        if self.uses_shmem_testcase {
            let map = unsafe { self.map.as_mut().unwrap_unchecked() };
            let target_bytes = input.target_bytes();
            let mut size = target_bytes.as_slice().len();
            let max_size = map.len() - SHMEM_FUZZ_HDR_SIZE;
            if size > max_size {
                // Truncate like AFL++ does
                size = max_size;
            }
            let size_in_bytes = size.to_ne_bytes();
            // The first four bytes tells the size of the shmem.
            map.as_mut_slice()[..SHMEM_FUZZ_HDR_SIZE]
                .copy_from_slice(&size_in_bytes[..SHMEM_FUZZ_HDR_SIZE]);
            map.as_mut_slice()[SHMEM_FUZZ_HDR_SIZE..(SHMEM_FUZZ_HDR_SIZE + size)]
                .copy_from_slice(&target_bytes.as_slice()[..size]);
        } else {
            self.input_file.write_buf(input.target_bytes().as_slice())?;
        }

        // Don't tell the forkserver to spawn a new process before clearing the cov map
        compiler_fence(Ordering::SeqCst);

        let send_len = self
            .forkserver
            .write_ctl(self.forkserver().last_run_timed_out())?;
        if send_len != 4 {
            return Err(Error::illegal_state(
                "Unable to request new process from fork server (OOM?)".to_string(),
            ));
        }

        let (recv_pid_len, pid) = self.forkserver.read_st()?;
        if recv_pid_len != 4 {
            return Err(Error::illegal_state(
                "Unable to request new process from fork server (OOM?)".to_string(),
            ));
        }

        if pid <= 0 {
            return Err(Error::unknown(
                "Fork server is misbehaving (OOM?)".to_string(),
            ));
        }

        self.forkserver.set_child_pid(Pid::from_raw(pid));

        let (recv_status_len, status) = self.forkserver.read_st()?;
        if recv_status_len != 4 {
            return Err(Error::unknown(
                "Unable to communicate with fork server (OOM?)".to_string(),
            ));
        }

        self.forkserver.set_status(status);

        if libc::WIFSIGNALED(self.forkserver.status()) {
            exit_kind = ExitKind::Crash;
            #[cfg(feature = "regex")]
            if self.has_asan_observer.is_none() {
                self.has_asan_observer = Some(
                    self.observers()
                        .match_name::<AsanBacktraceObserver>("AsanBacktraceObserver")
                        .is_some(),
                );
            }
            #[cfg(feature = "regex")]
            if self.has_asan_observer.unwrap() {
                self.observers_mut()
                    .match_name_mut::<AsanBacktraceObserver>("AsanBacktraceObserver")
                    .unwrap()
                    .parse_asan_output_from_asan_log_file(pid)?;
            }
        }

        self.forkserver.set_child_pid(Pid::from_raw(0));

        // Clear the observer map after the execution is finished
        compiler_fence(Ordering::SeqCst);

        Ok(exit_kind)
    }
}

impl<OT, S, SP> UsesState for ForkserverExecutor<OT, S, SP>
where
    S: UsesInput,
    SP: ShMemProvider,
{
    type State = S;
}

impl<OT, S, SP> UsesObservers for ForkserverExecutor<OT, S, SP>
where
    OT: ObserversTuple<S>,
    S: UsesInput,
    SP: ShMemProvider,
{
    type Observers = OT;
}

impl<OT, S, SP> HasObservers for ForkserverExecutor<OT, S, SP>
where
    OT: ObserversTuple<S>,
    S: UsesInput,
    SP: ShMemProvider,
{
    #[inline]
    fn observers(&self) -> &OT {
        &self.observers
    }

    #[inline]
    fn observers_mut(&mut self) -> &mut OT {
        &mut self.observers
    }
}

impl<OT, S, SP> HasForkserver for ForkserverExecutor<OT, S, SP>
where
    OT: ObserversTuple<S>,
    S: UsesInput,
    S::Input: Input + HasTargetBytes,
    SP: ShMemProvider,
{
    type SP = SP;

    #[inline]
    fn forkserver(&self) -> &Forkserver {
        &self.forkserver
    }

    #[inline]
    fn forkserver_mut(&mut self) -> &mut Forkserver {
        &mut self.forkserver
    }

    #[inline]
    fn input_file(&self) -> &InputFile {
        &self.input_file
    }

    #[inline]
    fn input_file_mut(&mut self) -> &mut InputFile {
        &mut self.input_file
    }

    #[inline]
    fn shmem(&self) -> &Option<SP::ShMem> {
        &self.map
    }

    #[inline]
    fn shmem_mut(&mut self) -> &mut Option<SP::ShMem> {
        &mut self.map
    }

    #[inline]
    fn uses_shmem_testcase(&self) -> bool {
        self.uses_shmem_testcase
    }
}

impl<E> UsesState for TimeoutForkserverExecutor<E>
where
    E: UsesState,
{
    type State = E::State;
}

impl<E> UsesObservers for TimeoutForkserverExecutor<E>
where
    E: UsesObservers,
{
    type Observers = E::Observers;
}

impl<E> HasObservers for TimeoutForkserverExecutor<E>
where
    E: HasObservers,
{
    #[inline]
    fn observers(&self) -> &Self::Observers {
        self.executor.observers()
    }

    #[inline]
    fn observers_mut(&mut self) -> &mut Self::Observers {
        self.executor.observers_mut()
    }
}

#[cfg(test)]
mod tests {
    use std::ffi::OsString;

    use libafl_bolts::{
        shmem::{ShMem, ShMemProvider, UnixShMemProvider},
        tuples::tuple_list,
        AsMutSlice,
    };
    use serial_test::serial;

    use crate::{
        executors::forkserver::ForkserverExecutorBuilder,
        observers::{ConstMapObserver, HitcountsMapObserver},
        Error,
    };

    #[test]
    #[serial]
    #[cfg_attr(miri, ignore)]
    fn test_forkserver() {
        const MAP_SIZE: usize = 65536;
        let bin = OsString::from("echo");
        let args = vec![OsString::from("@@")];

        let mut shmem_provider = UnixShMemProvider::new().unwrap();

        let mut shmem = shmem_provider.new_shmem(MAP_SIZE).unwrap();
        shmem.write_to_env("__AFL_SHM_ID").unwrap();
        let shmem_buf = shmem.as_mut_slice();

        let edges_observer = HitcountsMapObserver::new(ConstMapObserver::<_, MAP_SIZE>::new(
            "shared_mem",
            shmem_buf,
        ));

        let executor = ForkserverExecutorBuilder::new()
            .program(bin)
            .args(args)
            .debug_child(false)
            .shmem_provider(&mut shmem_provider)
            .build::<_, ()>(tuple_list!(edges_observer));

        // Since /usr/bin/echo is not a instrumented binary file, the test will just check if the forkserver has failed at the initial handshake
        let result = match executor {
            Ok(_) => true,
            Err(e) => match e {
                Error::Unknown(s, _) => s == "Failed to start a forkserver",
                _ => false,
            },
        };
        assert!(result);
    }
}<|MERGE_RESOLUTION|>--- conflicted
+++ resolved
@@ -1070,11 +1070,8 @@
             shmem_provider: None,
             map_size: None,
             real_map_size: 0,
-<<<<<<< HEAD
             current_dir: None,
-=======
             max_input_size: MAX_INPUT_SIZE_DEFAULT,
->>>>>>> 062ae9d5
         }
     }
 
@@ -1097,11 +1094,8 @@
             shmem_provider: Some(shmem_provider),
             map_size: self.map_size,
             real_map_size: self.real_map_size,
-<<<<<<< HEAD
             current_dir: None,
-=======
             max_input_size: MAX_INPUT_SIZE_DEFAULT,
->>>>>>> 062ae9d5
         }
     }
 }
